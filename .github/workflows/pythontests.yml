--- conflicted
+++ resolved
@@ -29,19 +29,11 @@
       #        python-version: ${{ matrix.python-version }}
       #        auto-activate-base: false
 
-<<<<<<< HEAD
     - name: Install dependencies with pip
       run: |
         python -m pip install --upgrade pip
         pip install -r requirements.txt
         pip install distributed aiohttp ipywidgets
-=======
-      - name: Install dependencies with pip
-        run: |
-          python -m pip install --upgrade pip
-          pip install -r requirements.txt
-          pip install distributed aiohttp
->>>>>>> 78c2551f
 
       #    - name: Install dependencies with conda
       #      shell: bash -l {0}
