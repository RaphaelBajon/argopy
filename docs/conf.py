# -*- coding: utf-8 -*-
#
# Note that not all possible configuration values are present in this
# autogenerated file.
#
# All configuration values have a default; values that are commented out
# serve to show the default.

# If extensions (or modules to document with autodoc) are in another directory,
# add these directories to sys.path here. If the directory is relative to the
# documentation root, use os.path.abspath to make it absolute, like shown here.
#

import os
import pathlib
import sys
import xarray
import datetime
import sphinx_autosummary_accessors

from contextlib import suppress
allowed_failures = set()

print("xarray: %s, %s" % (xarray.__version__, xarray.__file__))

with suppress(ImportError):
    import matplotlib
    matplotlib.use('Agg')

autodoc_mock_imports = []
try:
    import cartopy  # noqa: F401
except ImportError:
    autodoc_mock_imports.append('cartopy')

# argopy_src = os.path.abspath('..')
# print("argopy loaded:", os.path.abspath('..'))
# sys.path.insert(0, os.path.abspath('..'))
root = pathlib.Path(__file__).absolute().parent.parent
os.environ["PYTHONPATH"] = str(root)
sys.path.insert(0, str(root))

import argopy  # noqa: E402
print("argopy: %s, %s" % (argopy.__version__, argopy.__file__))

print("python exec:", sys.executable)
print("sys.path:", sys.path)

# -- General configuration ------------------------------------------------

# If your documentation needs a minimal Sphinx version, state it here.
#
# needs_sphinx = '1.0'

# Add any Sphinx extension module names here, as strings. They can be
# extensions coming with Sphinx (named 'sphinx.ext.*') or your custom
# ones.
# extensions = ['sphinx.ext.autodoc',
#     'sphinx.ext.doctest',
#     'sphinx.ext.todo',
#     'sphinx.ext.coverage',
#     'sphinx.ext.mathjax',
#     'sphinx.ext.ifconfig',
#     'sphinx.ext.viewcode',
#     'sphinx.ext.githubpages']

ipython_warning_is_error = False

extensions = [
    # 'sphinx.ext.autodoc',
    'sphinx.ext.autosectionlabel',
    'sphinx.ext.autosummary',
    'sphinx.ext.intersphinx',
    'sphinx.ext.extlinks',
    'sphinx.ext.doctest',
    'sphinx.ext.todo',
    'sphinx.ext.coverage',
    'sphinx.ext.mathjax',
    'sphinx.ext.ifconfig',
    'sphinx.ext.viewcode',
    'sphinx.ext.githubpages',
    'sphinx.ext.napoleon',
    'IPython.sphinxext.ipython_directive',
    'IPython.sphinxext.ipython_console_highlighting',
    'sphinx.ext.doctest',
    'sphinx.ext.viewcode',
    'sphinx.ext.inheritance_diagram',
    'nbsphinx',
    'numpydoc',
    'sphinx_issues',
<<<<<<< HEAD
#    'sphinx_thebe'
=======
    'sphinx_autosummary_accessors'
>>>>>>> 49e32e0c
]

# sphinx_gallery_conf = {
#                        'expected_failing_examples': list(allowed_failures)
#                        }

# Add any paths that contain templates here, relative to this directory.
templates_path = ['_templates', sphinx_autosummary_accessors.templates_path]

# The suffix(es) of source filenames.
# You can specify multiple suffix as a list of string:
#
# source_suffix = ['.rst', '.md']
source_suffix = '.rst'

# The master toctree document.
master_doc = 'index'

# General information about the project.
project = u'argopy'
copyright = "2020-%s, argopy Developers" % datetime.datetime.now().year

# The version info for the project you're documenting, acts as replacement for
# |version| and |release|, also used in various other places throughout the
# built documents.
#
# The short X.Y version.
version = ".".join(argopy.__version__.split(".")[:2])
# The full version, including alpha/beta/rc tags.
release = argopy.__version__

# The language for content autogenerated by Sphinx. Refer to documentation
# for a list of supported languages.
#
# This is also used if you do content translation via gettext catalogs.
# Usually you set "language" from the command line for these cases.
# language = None

# List of patterns, relative to source directory, that match files and
# directories to ignore when looking for source files.
# This patterns also effect to html_static_path and html_extra_path
exclude_patterns = ['_build', 'Thumbs.db', '.DS_Store', '_templates',
                    '.ipynb_checkpoints', '_ext', 'tempo_out', '_src',
                    'offline', 'examples/.ipynb_checkpoints']

# Give *lots* of time for notebook cell execution!
# Note nbsphinx compiles *all* notebooks in docs unless excluded
nbsphinx_timeout = 300
nbsphinx_execute = "always"
# nbsphinx_prolog = """
# {% set docname = env.doc2path(env.docname, base=None) %}
# You can run this notebook in a `live session:
# <https://mybinder.org/v2/gh/euroargodev/argopy/docs/examples/master?urlpath=lab/tree/docs/{{ docname }}>`_ |Binder|
# or view it `on Github <https://github.com/euroargodev/argopy/blob/master-doc/docs/{{ docname }}>`_.
# .. |Binder| image:: https://mybinder.org/badge.svg
#    :target: https://mybinder.org/v2/gh/euroargodev/argopy/master-doc?urlpath=lab/tree/docs/{{ docname }}
# """


# The name of the Pygments (syntax highlighting) style to use.
pygments_style = 'none'

# Create local pygments copies
# Previously used: https://github.com/richleland/pygments-css
# But do not want to depend on some random repository
from pygments.formatters import HtmlFormatter  # noqa: E402
from pygments.styles import get_all_styles  # noqa: E402
path = os.path.join('_static', 'pygments')
if not os.path.isdir(path):
    os.mkdir(path)
for style in get_all_styles():
    path = os.path.join('_static', 'pygments', style + '.css')
    if os.path.isfile(path):
        continue
    with open(path, 'w') as f:
        f.write(HtmlFormatter(style=style).get_style_defs('.highlight'))

# If true, `todo` and `todoList` produce output, else they produce nothing.
todo_include_todos = True

autosummary_generate = True
numpydoc_class_members_toctree = True
numpydoc_show_class_members = False

# If true, the current module name will be prepended to all description
# unit titles (such as .. function::).
add_module_names = False

# extlinks = {
#     'issue': ('https://github.com/euroargodev/argopy/issues/%s', 'GH#'),
#     'commit': ('https://github.com/euroargodev/argopy/commit/%s', '@'),
#     'pr': ('https://github.com/euroargodev/argopy/pull/%s', 'PR#'),
# }

# -- Options for HTML output ----------------------------------------------

# The theme to use for HTML and HTML Help pages.  See the documentation for
# a list of builtin themes.
#
# html_theme = 'sphinx_rtd_theme'
html_theme = 'sphinx_book_theme'
<<<<<<< HEAD
# html_theme = 'bootstrap'  # pip install sphinx-bootstrap-theme
# html_theme = 'sphinx_redactor_theme' # pip install sphinx-redactor-theme
# html_theme = 'pydata_sphinx_theme'  # pip install pydata-sphinx-theme

=======
# html_theme = 'bootstrap'
>>>>>>> 49e32e0c

# Theme options are theme-specific and customize the look and feel of a theme
# further.  For a list of options available for each theme, see the
# documentation.
#
# html_theme_options = {}

# The name of an image file (relative to this directory) to place at the top
# of the sidebar.
html_logo = "_static/argopy_logo_long.png"
html_favicon = '_static/argopy.ico'

# Add any paths that contain custom static files (such as style sheets) here,
# relative to this directory. They are copied after the builtin static files,
# so a file named "default.css" will overwrite the builtin "default.css".
html_static_path = ['_static']

html_theme_options = {
    "repository_url": "https://www.github.com/euroargodev/argopy",
    "use_repository_button": True,
    "html_logo": "_static/argopy_logo_long.png",
    #  'canonical_url': '',
    'analytics_id': 'UA-73130866-2',  # Provided by Google in your dashboard
    'logo_only': True,
    'display_version': False,
    'prev_next_buttons_location': 'bottom',
    'show_navbar_depth': 1,
    # 'style_external_links': False,
    # 'vcs_pageview_mode': '',
    # 'style_nav_header_background': 'white',
    # # Toc options
    'collapse_navigation': True,
    # 'sticky_navigation': True,
    'navigation_depth': 4,
    # 'includehidden': True,
    # 'titles_only': False
#    'launch_buttons': { "thebe": True}
}

# Sometimes the savefig directory doesn't exist and needs to be created
# https://github.com/ipython/ipython/issues/8733
# becomes obsolete when we can pin ipython>=5.2; see doc/environment.yml
ipython_savefig_dir = os.path.join(os.path.dirname(os.path.abspath(__file__)),
                                   '_build', 'html', '_static')
if not os.path.exists(ipython_savefig_dir):
    os.makedirs(ipython_savefig_dir)

# -- Options for HTMLHelp output ------------------------------------------

# Output file base name for HTML help builder.
htmlhelp_basename = 'argopydoc'


# -- Options for LaTeX output ---------------------------------------------

latex_elements = {
    # The paper size ('letterpaper' or 'a4paper').
    #
    # 'papersize': 'letterpaper',

    # The font size ('10pt', '11pt' or '12pt').
    #
    # 'pointsize': '10pt',

    # Additional stuff for the LaTeX preamble.
    #
    # 'preamble': '',

    # Latex figure (float) alignment
    #
    # 'figure_align': 'htbp',
}

# Grouping the document tree into LaTeX files. List of tuples
# (source start file, target name, title,
#  author, documentclass [howto, manual, or own class]).
latex_documents = [
    (master_doc, 'argopy.tex', u'argopy Documentation',
     u'argopy Developers', 'manual'),
]

# -- Options for Github ---------------------------------------
# GitHub repo
issues_github_path = "euroargodev/argopy"

# -- Options for manual page output ---------------------------------------

# One entry per manual page. List of tuples
# (source start file, name, description, authors, manual section).
man_pages = [
    (master_doc, 'argopy', u'argopy Documentation',
     ["argopy Developers"], 1)
]

# -- Options for Texinfo output -------------------------------------------

# Grouping the document tree into Texinfo files. List of tuples
# (source start file, target name, title, author,
#  dir menu entry, description, category)
texinfo_documents = [
    (master_doc, 'argopy', u'argopy Documentation',
     "argopy Developers", 'argopy', 'A python library for Argo data beginners and experts',
     'Miscellaneous'),
]

# Example configuration for intersphinx: refer to the Python standard library.
intersphinx_mapping = {
    'python': ('https://docs.python.org/3/', None),
    'pandas': ('https://pandas.pydata.org/pandas-docs/stable/', None),
    'iris': ('https://scitools-iris.readthedocs.io/en/stable/', None),
    'numpy': ('https://numpy.org/doc/stable/', None),
    'numba': ('https://numba.readthedocs.io/en/stable/', None),
    'matplotlib': ('https://matplotlib.org/', None),
    'xarray': ('http://xarray.pydata.org/en/stable/', None),
    'dask': ('https://docs.dask.org/en/stable/', None),
    'distributed': ('https://distributed.dask.org/en/stable/', None),
    'dask_ml': ('https://ml.dask.org/', None),
    'sklearn': ('https://scikit-learn.org/stable/', None),
    'seaborn': ('https://seaborn.pydata.org/', None),
    'fsspec': ('https://filesystem-spec.readthedocs.io/en/stable/', None)
}<|MERGE_RESOLUTION|>--- conflicted
+++ resolved
@@ -88,11 +88,7 @@
     'nbsphinx',
     'numpydoc',
     'sphinx_issues',
-<<<<<<< HEAD
-#    'sphinx_thebe'
-=======
     'sphinx_autosummary_accessors'
->>>>>>> 49e32e0c
 ]
 
 # sphinx_gallery_conf = {
@@ -194,14 +190,9 @@
 #
 # html_theme = 'sphinx_rtd_theme'
 html_theme = 'sphinx_book_theme'
-<<<<<<< HEAD
 # html_theme = 'bootstrap'  # pip install sphinx-bootstrap-theme
 # html_theme = 'sphinx_redactor_theme' # pip install sphinx-redactor-theme
 # html_theme = 'pydata_sphinx_theme'  # pip install pydata-sphinx-theme
-
-=======
-# html_theme = 'bootstrap'
->>>>>>> 49e32e0c
 
 # Theme options are theme-specific and customize the look and feel of a theme
 # further.  For a list of options available for each theme, see the
