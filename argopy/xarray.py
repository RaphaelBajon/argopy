import os
import sys
import warnings

import numpy as np
import pandas as pd
import xarray as xr
from sklearn import preprocessing
import logging

try:
    import gsw

    with_gsw = True
except ModuleNotFoundError:
    with_gsw = False

from argopy.utilities import (
    linear_interpolation_remap,
    is_list_equal,
    is_list_of_strings,
    toYearFraction,
    groupby_remap
)
from argopy.errors import InvalidDatasetStructure, DataNotFound, OptionValueError


log = logging.getLogger("argopy.xarray")


@xr.register_dataset_accessor("argo")
class ArgoAccessor:
<<<<<<< HEAD
    """

        Class registered under scope ``argo`` to access a :class:`xarray.Dataset` object.

        - Ensure all variables are of the Argo required dtype with:
        >>> ds.argo.cast_types()

        - Convert a collection of points into a collection of profiles:
        >>> ds.argo.point2profile()

        - Convert a collection of profiles to a collection of points:
        >>> ds.argo.profile2point()

        - Filter measurements according to data mode:
        >>> ds.argo.filter_data_mode()

        - Filter measurements according to QC flag values:
        >>> ds.argo.filter_qc(QC_list=[1, 2], QC_fields='all')

        - Filter variables according OWC salinity calibration requirements:
        >>> ds.argo.filter_scalib_pres(force='default')

        - Interpolate measurements on pressure levels:
        >>> ds.argo.inter_std_levels(std_lev=[10., 500., 1000.])

        - Group and reduce measurements by pressure bins:
        >>> ds.argo.groupby_pressure_bins(bins=[0, 200., 500., 1000.])
`
        - Compute and add additional variables to the dataset:
        >>> ds.argo.teos10(vlist='PV')

        - Preprocess data for OWC salinity calibration:
        >>> ds.argo.create_float_source("output_folder")

     """
=======
    """Class registered under scope ``argo`` to access a :class:`xarray.Dataset` object.

    Methods
    -------
    cast_types:
        Ensure all variables are of the Argo required dtype with:
    point2profile:
        Convert a collection of points into a collection of profiles
    profile2point:
        Convert a collection of profiles to a collection of points:

    """
>>>>>>> 49e32e0c

    def __init__(self, xarray_obj):
        """ Init """
        self._obj = xarray_obj
        self._added = list()  # Will record all new variables added by argo
        # self._register = collections.OrderedDict() # Will register mutable instances of sub-modules like 'plot'
        # Variables present in the initial dataset
        self._vars = list(xarray_obj.variables.keys())
        # Store the initial list of dimensions
        self._dims = list(xarray_obj.dims.keys())
        self.encoding = xarray_obj.encoding
        self.attrs = xarray_obj.attrs

        if "N_PROF" in self._dims:
            self._type = "profile"
        elif "N_POINTS" in self._dims:
            self._type = "point"
        else:
            raise InvalidDatasetStructure("Argo dataset structure not recognised (dimensions N_PROF or N_POINTS not found)")

        if "PRES_ADJUSTED" in self._vars:
            self._mode = "expert"
        elif "PRES" in self._vars:
            self._mode = "standard"
        else:
            raise InvalidDatasetStructure("Argo dataset structure not recognised")

    def __repr__(self):
        # import xarray.core.formatting as xrf
        # col_width = xrf._calculate_col_width(xrf._get_col_items(self._obj.variables))
        # max_rows = xr.core.options.OPTIONS["display_max_rows"]

        summary = ["<xarray.{}.argo>".format(type(self._obj).__name__)]
        if self._type == "profile":
            summary.append("This is a collection of Argo profiles")
            summary.append(
                "N_PROF(%i) x N_LEVELS(%i) ~ N_POINTS(%i)"
                % (self.N_PROF, self.N_LEVELS, self.N_POINTS)
            )

        elif self._type == "point":
            summary.append("This is a collection of Argo points")
            summary.append(
                "N_POINTS(%i) ~ N_PROF(%i) x N_LEVELS(%i)"
                % (self.N_POINTS, self.N_PROF, self.N_LEVELS)
            )

        # dims_start = xrf.pretty_print("Dimensions:", col_width)
        # summary.append("{}({})".format(dims_start, xrf.dim_summary(self._obj)))

        return "\n".join(summary)

    @property
    def N_PROF(self):
        """Number of profiles"""
        if self._type == "point":
            dummy_argo_uid = xr.DataArray(
                self.uid(
                    self._obj["PLATFORM_NUMBER"].values,
                    self._obj["CYCLE_NUMBER"].values,
                    self._obj["DIRECTION"].values,
                ),
                dims="N_POINTS",
                coords={"N_POINTS": self._obj["N_POINTS"]},
                name="dummy_argo_uid",
            )
            N_PROF = len(np.unique(dummy_argo_uid))
        else:
            N_PROF = len(np.unique(self._obj["N_PROF"]))
        return N_PROF

    @property
    def N_LEVELS(self):
        """Number of vertical levels"""
        if self._type == "point":
            dummy_argo_uid = xr.DataArray(
                self.uid(
                    self._obj["PLATFORM_NUMBER"].values,
                    self._obj["CYCLE_NUMBER"].values,
                    self._obj["DIRECTION"].values,
                ),
                dims="N_POINTS",
                coords={"N_POINTS": self._obj["N_POINTS"]},
                name="dummy_argo_uid",
            )
            N_LEVELS = int(
                xr.DataArray(
                    np.ones_like(self._obj["N_POINTS"].values),
                    dims="N_POINTS",
                    coords={"N_POINTS": self._obj["N_POINTS"]},
                )
                .groupby(dummy_argo_uid)
                .sum()
                .max()
                .values
            )
        else:
            N_LEVELS = len(np.unique(self._obj["N_LEVELS"]))
        return N_LEVELS

    @property
    def N_POINTS(self):
        """Number of measurement points"""
        if self._type == "profile":
            N_POINTS = self.N_PROF * self.N_LEVELS
        else:
            N_POINTS = len(np.unique(self._obj["N_POINTS"]))
        return N_POINTS

    def _add_history(self, txt):
        if "history" in self._obj.attrs:
            self._obj.attrs["history"] += "; %s" % txt
        else:
            self._obj.attrs["history"] = txt

    def _where(self, cond, other=xr.core.dtypes.NA, drop: bool = False):
        """ where that preserve dtypes of Argo fields

        Parameters
        ----------
        cond : DataArray, Dataset, or callable
            Locations at which to preserve this object's values. dtype must be `bool`.
            If a callable, it must expect this object as its only parameter.
        other : scalar, DataArray or Dataset, optional
            Value to use for locations in this object where ``cond`` is False.
            By default, these locations filled with NA.
        drop : bool, optional
            If True, coordinate labels that only correspond to False values of
            the condition are dropped from the result. Mutually exclusive with
            ``other``.
        """
        this = self._obj.copy(deep=True)
        this = this.where(cond, other=other, drop=drop)
        this = this.argo.cast_types()
        # this.argo._add_history("Modified with 'where' statement")
        return this

    def cast_types(self):  # noqa: C901
        """ Make sure variables are of the appropriate types according to Argo

            This is hard coded, but should be retrieved from an API somewhere.
            Should be able to handle all possible variables encountered in the Argo dataset.
        """
        ds = self._obj

        list_str = [
            "PLATFORM_NUMBER",
            "DATA_MODE",
            "DIRECTION",
            "DATA_CENTRE",
            "DATA_TYPE",
            "FORMAT_VERSION",
            "HANDBOOK_VERSION",
            "PROJECT_NAME",
            "PI_NAME",
            "STATION_PARAMETERS",
            "DATA_CENTER",
            "DC_REFERENCE",
            "DATA_STATE_INDICATOR",
            "PLATFORM_TYPE",
            "FIRMWARE_VERSION",
            "POSITIONING_SYSTEM",
            "PROFILE_PRES_QC",
            "PROFILE_PSAL_QC",
            "PROFILE_TEMP_QC",
            "PARAMETER",
            "SCIENTIFIC_CALIB_EQUATION",
            "SCIENTIFIC_CALIB_COEFFICIENT",
            "SCIENTIFIC_CALIB_COMMENT",
            "HISTORY_INSTITUTION",
            "HISTORY_STEP",
            "HISTORY_SOFTWARE",
            "HISTORY_SOFTWARE_RELEASE",
            "HISTORY_REFERENCE",
            "HISTORY_QCTEST",
            "HISTORY_ACTION",
            "HISTORY_PARAMETER",
            "VERTICAL_SAMPLING_SCHEME",
            "FLOAT_SERIAL_NO",
        ]
        list_int = [
            "PLATFORM_NUMBER",
            "WMO_INST_TYPE",
            "WMO_INST_TYPE",
            "CYCLE_NUMBER",
            "CONFIG_MISSION_NUMBER",
        ]
        list_datetime = [
            "REFERENCE_DATE_TIME",
            "DATE_CREATION",
            "DATE_UPDATE",
            "JULD",
            "JULD_LOCATION",
            "SCIENTIFIC_CALIB_DATE",
            "HISTORY_DATE",
        ]

        def cast_this(da, type):
            """ Low-level casting of DataArray values """
            try:
                da.values = da.values.astype(type)
                da.attrs["casted"] = 1
            except Exception:
                print("Oops!", sys.exc_info()[0], "occurred.")
                print("Fail to cast: ", da.dtype, "into:", type, "for: ", da.name)
                print("Encountered unique values:", np.unique(da))
            return da

        def cast_this_da(da):
            """ Cast any DataArray """
            da.attrs["casted"] = 0
            if v in list_str and da.dtype == "O":  # Object
                da = cast_this(da, str)

            if v in list_int:  # and da.dtype == 'O':  # Object
                da = cast_this(da, int)

            if v in list_datetime and da.dtype == "O":  # Object
                if (
                    "conventions" in da.attrs
                    and da.attrs["conventions"] == "YYYYMMDDHHMISS"
                ):
                    if da.size != 0:
                        if len(da.dims) <= 1:
                            val = da.astype(str).values.astype("U14")
                            # This should not happen, but still ! That's real world data
                            val[val == "              "] = "nan"
                            da.values = pd.to_datetime(val, format="%Y%m%d%H%M%S")
                        else:
                            s = da.stack(dummy_index=da.dims)
                            val = s.astype(str).values.astype("U14")
                            # This should not happen, but still ! That's real world data
                            val[val == "              "] = "nan"
                            s.values = pd.to_datetime(val, format="%Y%m%d%H%M%S")
                            da.values = s.unstack("dummy_index")
                        da = cast_this(da, np.datetime64)
                    else:
                        da = cast_this(da, np.datetime64)

                elif v == "SCIENTIFIC_CALIB_DATE":
                    da = cast_this(da, str)
                    s = da.stack(dummy_index=da.dims)
                    s.values = pd.to_datetime(s.values, format="%Y%m%d%H%M%S")
                    da.values = (s.unstack("dummy_index")).values
                    da = cast_this(da, np.datetime64)

            if "QC" in v and "PROFILE" not in v and "QCTEST" not in v:
                if da.dtype == "O":  # convert object to string
                    da = cast_this(da, str)

                # Address weird string values:
                # (replace missing or nan values by a '0' that will be cast as an integer later

                if da.dtype == "<U3":  # string, len 3 because of a 'nan' somewhere
                    ii = (
                        da == "   "
                    )  # This should not happen, but still ! That's real world data
                    da = xr.where(ii, "0", da)

                    ii = (
                        da == "nan"
                    )  # This should not happen, but still ! That's real world data
                    da = xr.where(ii, "0", da)

                    # Get back to regular U1 string
                    da = cast_this(da, np.dtype("U1"))

                if da.dtype == "<U1":  # string
                    ii = (
                        da == ""
                    )  # This should not happen, but still ! That's real world data
                    da = xr.where(ii, "0", da)

                    ii = (
                        da == " "
                    )  # This should not happen, but still ! That's real world data
                    da = xr.where(ii, "0", da)

                    ii = (
                        da == "n"
                    )  # This should not happen, but still ! That's real world data
                    da = xr.where(ii, "0", da)

                # finally convert QC strings to integers:
                da = cast_this(da, int)

            if da.dtype != "O":
                da.attrs["casted"] = 1

            return da

        for v in ds.data_vars:
            try:
                ds[v] = cast_this_da(ds[v])
            except Exception:
                print("Oops!", sys.exc_info()[0], "occurred.")
                print("Fail to cast: %s " % v)
                print("Encountered unique values:", np.unique(ds[v]))
                raise

        return ds

    def uid(self, wmo_or_uid, cyc=None, direction=None):
        """ UID encoder/decoder

        Parameters
        ----------
        int
            WMO number (to encode) or UID (to decode)
        cyc: int, optional
            Cycle number (to encode), not used to decode
        direction: str, optional
            Direction of the profile, must be 'A' (Ascending) or 'D' (Descending)

        Returns
        -------
        int or tuple of int

        Examples
        --------
        >>> unique_float_profile_id = uid(690024,13,'A') # Encode
        >>> wmo, cyc, drc = uid(unique_float_profile_id) # Decode

        """
        le = preprocessing.LabelEncoder()
        le.fit(["A", "D"])

        def encode_direction(x):
            y = 1 - le.transform(x)
            return np.where(y == 0, -1, y)

        def decode_direction(x):
            y = 1 - np.where(x == -1, 0, x)
            return le.inverse_transform(y)

        offset = 1e5

        if cyc is not None:
            # ENCODER
            if direction is not None:
                return (
                    encode_direction(direction)
                    * np.vectorize(int)(offset * wmo_or_uid + cyc).ravel()
                )
            else:
                return np.vectorize(int)(offset * wmo_or_uid + cyc).ravel()
        else:
            # DECODER
            drc = decode_direction(np.sign(wmo_or_uid))
            wmo = np.vectorize(int)(np.abs(wmo_or_uid) / offset)
            cyc = -np.vectorize(int)(offset * wmo - np.abs(wmo_or_uid))
            return wmo, cyc, drc

    def point2profile(self):  # noqa: C901
        """ Transform a collection of points into a collection of profiles

        """
        if self._type != "point":
            raise InvalidDatasetStructure(
                "Method only available to a collection of points"
            )
        this = self._obj  # Should not be modified

        def fillvalue(da):
            """ Return fillvalue for a dataarray """
            # https://docs.scipy.org/doc/numpy/reference/generated/numpy.dtype.kind.html#numpy.dtype.kind
            if da.dtype.kind in ["U"]:
                fillvalue = " "
            elif da.dtype.kind == "i":
                fillvalue = 99999
            elif da.dtype.kind == "M":
                fillvalue = np.datetime64("NaT")
            else:
                fillvalue = np.nan
            return fillvalue

        # Find the number of profiles (N_PROF) and vertical levels (N_LEVELS):
        dummy_argo_uid = xr.DataArray(
            self.uid(
                this["PLATFORM_NUMBER"].values,
                this["CYCLE_NUMBER"].values,
                this["DIRECTION"].values,
            ),
            dims="N_POINTS",
            coords={"N_POINTS": this["N_POINTS"]},
            name="dummy_argo_uid",
        )
        N_PROF = len(np.unique(dummy_argo_uid))

        N_LEVELS = int(
            xr.DataArray(
                np.ones_like(this["N_POINTS"].values),
                dims="N_POINTS",
                coords={"N_POINTS": this["N_POINTS"]},
            )
            .groupby(dummy_argo_uid)
            .sum()
            .max()
            .values
        )
        assert N_PROF * N_LEVELS >= len(this["N_POINTS"])

        # Store the initial set of coordinates:
        coords_list = list(this.coords)
        this = this.reset_coords()

        # For each variables, determine if it has unique value by profile,
        # if yes: the transformed variable should be [N_PROF]
        # if no: the transformed variable should be [N_PROF, N_LEVELS]
        count = np.zeros((N_PROF, len(this.data_vars)), "int")
        for i_prof, grp in enumerate(this.groupby(dummy_argo_uid)):
            i_uid, prof = grp
            for iv, vname in enumerate(this.data_vars):
                count[i_prof, iv] = len(np.unique(prof[vname]))
        # Variables with a unique value for each profiles:
        list_1d = list(np.array(this.data_vars)[count.sum(axis=0) == count.shape[0]])
        # Variables with more than 1 value for each profiles:
        list_2d = list(np.array(this.data_vars)[count.sum(axis=0) != count.shape[0]])

        # Create new empty dataset:
        new_ds = []
        for vname in list_2d:
            new_ds.append(
                xr.DataArray(
                    np.full(
                        (N_PROF, N_LEVELS),
                        fillvalue(this[vname]),
                        dtype=this[vname].dtype,
                    ),
                    dims=["N_PROF", "N_LEVELS"],
                    coords={
                        "N_PROF": np.arange(N_PROF),
                        "N_LEVELS": np.arange(N_LEVELS),
                    },
                    attrs=this[vname].attrs,
                    name=vname,
                )
            )
        for vname in list_1d:
            new_ds.append(
                xr.DataArray(
                    np.full((N_PROF,), fillvalue(this[vname]), dtype=this[vname].dtype),
                    dims=["N_PROF"],
                    coords={"N_PROF": np.arange(N_PROF)},
                    attrs=this[vname].attrs,
                    name=vname,
                )
            )
        new_ds = xr.merge(new_ds)

        # Now fill in each profile values:
        for i_prof, grp in enumerate(this.groupby(dummy_argo_uid)):
            i_uid, prof = grp
            for iv, vname in enumerate(this.data_vars):
                # ['N_PROF', 'N_LEVELS'] array:
                if len(new_ds[vname].dims) == 2:
                    y = new_ds[vname].values
                    x = prof[vname].values
                    try:
                        y[i_prof, 0: len(x)] = x
                    except Exception:
                        print(vname, "input", x.shape, "output", y[i_prof, :].shape)
                        raise
                    new_ds[vname].values = y
                else:  # ['N_PROF', ] array:
                    y = new_ds[vname].values
                    x = prof[vname].values
                    y[i_prof] = np.unique(x)[0]

        # Restore coordinate variables:
        new_ds = new_ds.set_coords([c for c in coords_list if c in new_ds])

        # Misc formatting
        new_ds = new_ds.sortby("TIME")
        new_ds = new_ds.argo.cast_types()
        new_ds = new_ds[np.sort(new_ds.data_vars)]
        new_ds.encoding = self.encoding  # Preserve low-level encoding information
        new_ds.attrs = self.attrs  # Preserve original attributes
        new_ds.argo._add_history("Transformed with point2profile")
        new_ds.argo._type = "profile"
        return new_ds

    def profile2point(self):
        """ Convert a collection of profiles to a collection of points

        """
        if self._type != "profile":
            raise InvalidDatasetStructure(
                "Method only available for a collection of profiles (N_PROF dimemsion)"
            )
        ds = self._obj

        # Remove all variables for which a dimension is length=0 (eg: N_HISTORY)
        dim_list = []
        for v in ds.data_vars:
            dims = ds[v].dims
            for d in dims:
                if len(ds[d]) == 0:
                    dim_list.append(d)
                    break

        # Drop dimensions and associated variables from this dataset
        ds = ds.drop_dims(np.unique(dim_list))

        # Remove any variable that is not with dimensions (N_PROF,) or (N_PROF, N_LEVELS)
        for v in ds:
            dims = list(ds[v].dims)
            dims = ".".join(dims)
            if dims not in ["N_PROF", "N_PROF.N_LEVELS"]:
                ds = ds.drop_vars(v)

        (ds,) = xr.broadcast(ds)
        ds = ds.stack({"N_POINTS": list(ds.dims)})
        ds = ds.reset_index("N_POINTS").drop_vars(["N_PROF", "N_LEVELS"])
        possible_coords = ["LATITUDE", "LONGITUDE", "TIME", "JULD", "N_POINTS"]
        for c in [c for c in possible_coords if c in ds.data_vars]:
            ds = ds.set_coords(c)

        # Remove index without data (useless points)
        ds = ds.where(~np.isnan(ds["PRES"]), drop=1)
        ds = ds.sortby("TIME")
        ds["N_POINTS"] = np.arange(0, len(ds["N_POINTS"]))
        ds = ds.argo.cast_types()
        ds = ds[np.sort(ds.data_vars)]
        ds.encoding = self.encoding  # Preserve low-level encoding information
        ds.attrs = self.attrs  # Preserve original attributes
        ds.argo._add_history("Transformed with profile2point")
        ds.argo._type = "point"
        return ds

    def filter_data_mode(   # noqa: C901
        self, keep_error: bool = True, errors: str = "raise"
    ):
        """ Filter variables according to their data mode

        This filter applies to <PARAM> and <PARAM_QC>

        For data mode 'R' and 'A': keep <PARAM> (eg: 'PRES', 'TEMP' and 'PSAL')

        For data mode 'D': keep <PARAM_ADJUSTED> (eg: 'PRES_ADJUSTED', 'TEMP_ADJUSTED' and 'PSAL_ADJUSTED')

        Since ADJUSTED variables are not required anymore after the filter, all *ADJUSTED* variables are dropped in
        order to avoid confusion wrt variable content. DATA_MODE is preserved for the record.

        Parameters
        ----------
        keep_error: bool, optional
            If true (default) keep the measurements error fields or not.

        errors: {'raise','ignore'}, optional
            If 'raise' (default), raises a InvalidDatasetStructure error if any of the expected dataset variables is
            not found. If 'ignore', fails silently and return unmodified dataset.

        Returns
        -------
        :class:`xarray.Dataset`
        """
        if self._type != "point":
            raise InvalidDatasetStructure(
                "Method only available to a collection of points"
            )

        #########
        # Sub-functions
        #########
        def safe_where_eq(xds, key, value):
            # xds.where(xds[key] == value, drop=True) is not safe to empty time variables, cf issue #64
            try:
                return xds.where(xds[key] == value, drop=True)
            except ValueError as v:
                if v.args[0] == (
                    "zero-size array to reduction operation "
                    "minimum which has no identity"
                ):
                    # A bug in xarray will cause a ValueError if trying to
                    # decode the times in a NetCDF file with length 0.
                    # See:
                    # https://github.com/pydata/xarray/issues/1329
                    # https://github.com/euroargodev/argopy/issues/64
                    # Here, we just need to return an empty array
                    TIME = xds["TIME"]
                    xds = xds.drop_vars("TIME")
                    xds = xds.where(xds[key] == value, drop=True)
                    xds["TIME"] = xr.DataArray(
                        np.arange(len(xds["N_POINTS"])),
                        dims="N_POINTS",
                        attrs=TIME.attrs,
                    ).astype(np.datetime64)
                    xds = xds.set_coords("TIME")
                    return xds

        def ds_split_datamode(xds):
            """ Create one dataset for each of the data_mode

                Split full dataset into 3 datasets
            """
            # Real-time:
            argo_r = safe_where_eq(xds, "DATA_MODE", "R")
            for v in plist:
                vname = v.upper() + "_ADJUSTED"
                if vname in argo_r:
                    argo_r = argo_r.drop_vars(vname)
                vname = v.upper() + "_ADJUSTED_QC"
                if vname in argo_r:
                    argo_r = argo_r.drop_vars(vname)
                vname = v.upper() + "_ADJUSTED_ERROR"
                if vname in argo_r:
                    argo_r = argo_r.drop_vars(vname)
            # Real-time adjusted:
            argo_a = safe_where_eq(xds, "DATA_MODE", "A")
            for v in plist:
                vname = v.upper()
                if vname in argo_a:
                    argo_a = argo_a.drop_vars(vname)
                vname = v.upper() + "_QC"
                if vname in argo_a:
                    argo_a = argo_a.drop_vars(vname)
            # Delayed mode:
            argo_d = safe_where_eq(xds, "DATA_MODE", "D")

            return argo_r, argo_a, argo_d

        def fill_adjusted_nan(this_ds, vname):
            """Fill in the adjusted field with the non-adjusted wherever it is NaN

               Ensure to have values even for bad QC data in delayed mode
            """
            ii = this_ds.where(np.isnan(this_ds[vname + "_ADJUSTED"]), drop=1)[
                "N_POINTS"
            ]
            this_ds[vname + "_ADJUSTED"].loc[dict(N_POINTS=ii)] = this_ds[vname].loc[
                dict(N_POINTS=ii)
            ]
            return this_ds

        def merge_arrays(this_argo_r, this_argo_a, this_argo_d, this_vname):
            """ Merge one variable from 3 DataArrays

                Based on xarray merge function with ’no_conflicts’: only values
                which are not null in all datasets must be equal. The returned
                dataset then contains the combination of all non-null values.

                Return a xarray.DataArray
            """

            def merge_this(a1, a2, a3):
                return xr.merge((xr.merge((a1, a2)), a3))

            DA = merge_this(
                this_argo_r[this_vname],
                this_argo_a[this_vname + "_ADJUSTED"].rename(this_vname),
                this_argo_d[this_vname + "_ADJUSTED"].rename(this_vname),
            )
            DA_QC = merge_this(
                this_argo_r[this_vname + "_QC"],
                this_argo_a[this_vname + "_ADJUSTED_QC"].rename(this_vname + "_QC"),
                this_argo_d[this_vname + "_ADJUSTED_QC"].rename(this_vname + "_QC"),
            )

            if keep_error:
                DA_ERROR = xr.merge(
                    (
                        this_argo_a[this_vname + "_ADJUSTED_ERROR"].rename(
                            this_vname + "_ERROR"
                        ),
                        this_argo_d[this_vname + "_ADJUSTED_ERROR"].rename(
                            this_vname + "_ERROR"
                        ),
                    )
                )
                DA = merge_this(DA, DA_QC, DA_ERROR)
            else:
                DA = xr.merge((DA, DA_QC))
            return DA

        #########
        # filter
        #########
        ds = self._obj
        if "DATA_MODE" not in ds:
            if errors:
                raise InvalidDatasetStructure(
                    "Method only available for dataset with a 'DATA_MODE' variable "
                )
            else:
                # todo should raise a warning instead ?
                return ds

        # Define variables to filter:
        possible_list = [
            "PRES",
            "TEMP",
            "PSAL",
            "DOXY",
            "CHLA",
            "BBP532",
            "BBP700",
            "DOWNWELLING_PAR",
            "DOWN_IRRADIANCE380",
            "DOWN_IRRADIANCE412",
            "DOWN_IRRADIANCE490",
        ]
        plist = [p for p in possible_list if p in ds.data_vars]

        # Create one dataset for each of the data_mode:
        argo_r, argo_a, argo_d = ds_split_datamode(ds)

        # Fill in the adjusted field with the non-adjusted wherever it is NaN
        for v in plist:
            argo_d = fill_adjusted_nan(argo_d, v.upper())

        # Drop QC fields in delayed mode dataset:
        for v in plist:
            vname = v.upper()
            if vname in argo_d:
                argo_d = argo_d.drop_vars(vname)
            vname = v.upper() + "_QC"
            if vname in argo_d:
                argo_d = argo_d.drop_vars(vname)

        # Create new arrays with the appropriate variables:
        vlist = [merge_arrays(argo_r, argo_a, argo_d, v) for v in plist]

        # Create final dataset by merging all available variables
        final = xr.merge(vlist)

        # Merge with all other variables:
        other_variables = list(
            set([v for v in list(ds.data_vars) if "ADJUSTED" not in v])
            - set(list(final.data_vars))
        )
        # other_variables.remove('DATA_MODE')  # Not necessary anymore
        for p in other_variables:
            final = xr.merge((final, ds[p]))

        final.attrs = ds.attrs
        final.argo._add_history("Variables filtered according to DATA_MODE")
        final = final[np.sort(final.data_vars)]

        # Cast data types and add attributes:
        final = final.argo.cast_types()

        return final

    def filter_qc(   # noqa: C901
        self, QC_list=[1, 2], QC_fields="all", drop=True, mode="all", mask=False
    ):
        """ Filter data set according to QC values

        Filter the dataset to keep points where ``all`` or ``any`` of the QC fields has a value in the list of
        integer QC flags.

        This method can return the filtered dataset or the filter mask.

        Parameters
        ----------
        QC_list: list(int)
            List of QC flag values (integers) to keep
        QC_fields: 'all' or list(str)
            List of QC fields to consider to apply the filter. By default we use all available QC fields
        drop: bool
            Drop values not matching the QC filter, default is True
        mode: str
            Must be ``all`` (default) or ``any``. Boolean operator on QC values: should we keep points
            matching ``all`` QC fields or 'any' one of them.
        mask: bool
            ``False`` by default. Determine if we should return the QC mask or the filtered dataset.

        Returns
        -------
        :class:`xarray.Dataset`
        """
        if self._type != "point":
            raise InvalidDatasetStructure(
                "Method only available to a collection of points"
            )

        if mode not in ["all", "any"]:
            raise ValueError("Mode must be 'all' or 'any'")

        # Make sure we deal with a list of integers:
        if not isinstance(QC_list, list):
            if isinstance(QC_list, np.ndarray):
                QC_list = list(QC_list)
            else:
                QC_list = [QC_list]
        QC_list = [abs(int(qc)) for qc in QC_list]

        this = self._obj

        # Extract QC fields:
        if isinstance(QC_fields, str) and QC_fields == "all":
            QC_fields = []
            for v in this.data_vars:
                if "QC" in v and "PROFILE" not in v:
                    QC_fields.append(v)
        elif is_list_of_strings(QC_fields):
            for v in QC_fields:
                if v not in this.data_vars:
                    raise ValueError(
                        "%s not found in this dataset while trying to apply QC filter"
                        % v
                    )
        else:
            raise ValueError(
                "Invalid content for parameter 'QC_fields'. Use 'all' or a list of strings"
            )

        log.debug(
            "filter_qc: Filtering dataset to keep points with QC in %s for '%s' fields in %s"
            % (QC_list, mode, ",".join(QC_fields))
        )
        # log.debug("filter_qc: Filter applied to '%s' of the fields: %s" % (mode, ",".join(QC_fields)))

        QC_fields = this[QC_fields]
        for v in QC_fields.data_vars:
            QC_fields[v] = QC_fields[v].astype(int)

        # Now apply filter
        this_mask = xr.DataArray(
            np.zeros_like(QC_fields["N_POINTS"]),
            dims=["N_POINTS"],
            coords={"N_POINTS": QC_fields["N_POINTS"]},
        )
        for v in QC_fields.data_vars:
            for qc_value in QC_list:
                this_mask += QC_fields[v] == qc_value
        if mode == "all":
            this_mask = this_mask == len(QC_fields)  # all
        else:
            this_mask = this_mask >= 1  # any

        if not mask:
            this = this.argo._where(this_mask, drop=drop)
            this.argo._add_history("Variables selected according to QC")
            # this = this.argo.cast_types()
            return this
        else:
            return this_mask

    def filter_scalib_pres(self, force: str = "default", inplace: bool = True):
        """ Filter variables according to OWC salinity calibration software requirements

        By default: this filter will return a dataset with raw PRES, PSAL and TEMP; and if PRES is adjusted,
        PRES variable will be replaced by PRES_ADJUSTED.

        With option force='raw', you can force the filter to return a dataset with raw PRES, PSAL and TEMP whether
        PRES is adjusted or not.

        With option force='adjusted', you can force the filter to return a dataset where PRES/PSAL and TEMP replaced
        with adjusted variables: PRES_ADJUSTED, PSAL_ADJUSTED, TEMP_ADJUSTED.

        Since ADJUSTED variables are not required anymore after the filter, all *ADJUSTED* variables are dropped in
        order to avoid confusion wrt variable content.

        Parameters
        ----------
        force: str
            Use force='default' to load PRES/PSAL/TEMP or PRES_ADJUSTED/PSAL/TEMP according to PRES_ADJUSTED
            filled or not.

            Use force='raw' to force load of PRES/PSAL/TEMP

            Use force='adjusted' to force load of PRES_ADJUSTED/PSAL_ADJUSTED/TEMP_ADJUSTED
        inplace: boolean, True by default
            If True, return the filtered input :class:`xarray.Dataset`

            If False, return a new :class:`xarray.Dataset`

        Returns
        -------
        :class:`xarray.Dataset`
        """
        if not with_gsw:
            raise ModuleNotFoundError("This functionality requires the gsw library")

        this = self._obj

        # Will work with a collection of points
        to_profile = False
        if this.argo._type == "profile":
            to_profile = True
            this = this.argo.profile2point()

        if force == "raw":
            # PRES/PSAL/TEMP are not changed
            # All ADJUSTED variables are removed (not required anymore, avoid confusion with variable content):
            this = this.drop_vars([v for v in this.data_vars if "ADJUSTED" in v])
        elif force == "adjusted":
            # PRES/PSAL/TEMP are replaced by PRES_ADJUSTED/PSAL_ADJUSTED/TEMP_ADJUSTED
            for v in ["PRES", "PSAL", "TEMP"]:
                if "%s_ADJUSTED" % v in this.data_vars:
                    this[v] = this["%s_ADJUSTED" % v]
                    this["%s_ERROR" % v] = this["%s_ADJUSTED_ERROR" % v]
                    this["%s_QC" % v] = this["%s_ADJUSTED_QC" % v]
                else:
                    raise InvalidDatasetStructure(
                        "%s_ADJUSTED not in this dataset. Tip: fetch data in 'expert' mode"
                        % v
                    )
            # All ADJUSTED variables are removed (not required anymore, avoid confusion with variable content):
            this = this.drop_vars([v for v in this.data_vars if "ADJUSTED" in v])
        else:
            # In default mode, we just need to do something if PRES_ADJUSTED is different from PRES, meaning
            # pressure was adjusted:
            if np.any(this["PRES_ADJUSTED"] == this["PRES"]):  # Yes
                # We need to recompute salinity with adjusted pressur, so
                # Compute raw conductivity from raw salinity and raw pressure:
                cndc = gsw.C_from_SP(
                    this["PSAL"].values, this["TEMP"].values, this["PRES"].values
                )
                # Then recompute salinity with adjusted pressure:
                sp = gsw.SP_from_C(
                    cndc, this["TEMP"].values, this["PRES_ADJUSTED"].values
                )
                # Now fill in filtered variables (no need to change TEMP):
                this["PRES"] = this["PRES_ADJUSTED"]
                this["PRES_QC"] = this["PRES_ADJUSTED_QC"]
                this["PSAL"].values = sp

            # Finally drop everything not required anymore:
            this = this.drop_vars([v for v in this.data_vars if "ADJUSTED" in v])

        # Manage output:
        this.argo._add_history("Variables filtered according to OWC methodology")
        this = this[np.sort(this.data_vars)]
        if to_profile:
            this = this.argo.point2profile()

        # Manage output:
        if inplace:
            self._obj = this
            return self._obj
        else:
            return this

    def interp_std_levels(self,
                          std_lev: list or np.array,
                          axis: str = 'PRES'):
        """ Returns a new dataset interpolated to standard pressure levels

        Parameters
        ----------
        std_lev: list or np.array
            Standard pressure levels used for interpolation. It has to be 1-dimensional and monotonic.
        axis: str, default: ``PRES``
            The dataset variable to use as pressure axis. This could be ``PRES`` or ``PRES_ADJUSTED``.

        Returns
        -------
        :class:`xarray.Dataset`
        """
        this_dsp = self._obj

        if (type(std_lev) is np.ndarray) | (type(std_lev) is list):
            std_lev = np.array(std_lev)
            if (np.any(sorted(std_lev) != std_lev)) | (np.any(std_lev < 0)):
                raise ValueError(
                    "Standard levels must be a list or a numpy array of positive and sorted values"
                )
        else:
            raise ValueError(
                "Standard levels must be a list or a numpy array of positive and sorted values"
            )

        if axis not in ['PRES', 'PRES_ADJUSTED']:
            raise ValueError("'axis' option must be 'PRES' or 'PRES_ADJUSTED'")

        if self._type != "profile":
            raise InvalidDatasetStructure(
                "Method only available for a collection of profiles"
            )

        # Will work with a collection of profiles:
        # to_point = False
        # if this_ds.argo._type == "point":
        #     to_point = True
        #     this_dsp = this_ds.argo.point2profile()
        # else:
        #     this_dsp = this_ds.copy(deep=True)

        # Selecting profiles that have a max(pressure) > max(std_lev) to avoid extrapolation in that direction
        # For levels < min(pressure), first level values of the profile are extended to surface.
        i1 = this_dsp[axis].max("N_LEVELS") >= std_lev[-1]
        this_dsp = this_dsp.where(i1, drop=True)

        # check if any profile is left, ie if any profile match the requested depth
        if len(this_dsp["N_PROF"]) == 0:
            warnings.warn(
                "None of the profiles can be interpolated (not reaching the requested depth range)."
            )
            return None

        # add new vertical dimensions, this has to be in the datasets to apply ufunc later
        this_dsp["Z_LEVELS"] = xr.DataArray(std_lev, dims={"Z_LEVELS": std_lev})

        # init
        ds_out = xr.Dataset()

        # vars to interpolate
        datavars = [
            dv
            for dv in list(this_dsp.variables)
            if set(["N_LEVELS", "N_PROF"]) == set(this_dsp[dv].dims)
            and "QC" not in dv
            and "ERROR" not in dv
        ]
        # coords
        coords = [dv for dv in list(this_dsp.coords)]
        # vars depending on N_PROF only
        solovars = [
            dv
            for dv in list(this_dsp.variables)
            if dv not in datavars
            and dv not in coords
            and "QC" not in dv
            and "ERROR" not in dv
        ]

        for dv in datavars:
            ds_out[dv] = linear_interpolation_remap(
                this_dsp[axis],
                this_dsp[dv],
                this_dsp["Z_LEVELS"],
                z_dim="N_LEVELS",
                z_regridded_dim="Z_LEVELS",
            )
        ds_out = ds_out.rename({"remapped": "%s_INTERPOLATED" % axis})

        for sv in solovars:
            ds_out[sv] = this_dsp[sv]

        for co in coords:
            ds_out.coords[co] = this_dsp[co]

        ds_out = ds_out.drop_vars(["N_LEVELS", "Z_LEVELS"])
        ds_out = ds_out[np.sort(ds_out.data_vars)]
        ds_out = ds_out.argo.cast_types()
        ds_out.attrs = self.attrs  # Preserve original attributes
        ds_out.argo._add_history("Interpolated on standard %s levels" % axis)

        # if to_point:
        #     ds_out = ds_out.argo.profile2point()

        return ds_out

    def groupby_pressure_bins(self,  # noqa: C901
                              bins: list or np.array,
                              axis: str = 'PRES',
                              right: bool = False,
                              select: str = 'deep',
                              squeeze: bool = True,
                              merge: bool = True):
        """ Group measurements by pressure bins

        This method can be used to subsample and align an irregular dataset (pressure not being similar in all profiles)
        on a set of pressure bins. The output dataset could then be used to perform statistics along the ``N_PROF`` dimension
        because ``N_LEVELS`` will corresponds to similar pressure bins, while avoiding to interpolate data.

        Parameters
        ----------
        bins: list or np.array,
            Array of bins. It has to be 1-dimensional and monotonic. Bins of data are localised using values from
            options `axis` (default: ``PRES``) and `right` (default: ``False``), see below.
        axis: str, default: ``PRES``
            The dataset variable to use as pressure axis. This could be ``PRES`` or ``PRES_ADJUSTED``
        right: bool, default: False
            Indicating whether the bin intervals include the right or the left bin edge. Default behavior is
            (right==False) indicating that the interval does not include the right edge. The left bin end is open
            in this case, i.e., bins[i-1] <= x < bins[i] is the default behavior for monotonically increasing bins.
            Note the ``merge`` option is intended to work only for the default ``right=False``.
        select: str, default: ``deep``
            The value selection method for bins.

            This selection can be based on values at the pressure axis level with: ``deep`` (default), ``shallow``,
            ``middle``, ``random``. For instance, ``select='deep'`` will lead to the value
            returned for a bin to be taken at the deepest pressure level in the bin.

            Or this selection can be based on statistics of measurements in a bin. Stats available are: ``min``, ``max``,
            ``mean``, ``median``. For instance ``select='mean'`` will lead to the value returned for a bin to be the mean of
            all measurements in the bin.
        squeeze: bool, default: True
            Squeeze from the output bin levels without measurements.
        merge: bool, default: True
            Optimize the output bins axis size by merging levels with/without data. The pressure bins axis is modified
            accordingly. This means that the return ``STD_PRES_BINS`` axis has not necessarily the same size as
            the input ``bins``.

        Returns
        -------
        :class:`xarray.Dataset`

        See Also
        --------
        :class:`numpy.digitize`, :class:`argopy.utilities.groupby_remap`
        """
        this_ds = self._obj

        if (type(bins) is np.ndarray) | (type(bins) is list):
            bins = np.array(bins)
            if (np.any(sorted(bins) != bins)) | (np.any(bins < 0)):
                raise ValueError(
                    "Standard bins must be a list or a numpy array of positive and sorted values"
                )
        else:
            raise ValueError(
                "Standard bins must be a list or a numpy array of positive and sorted values"
            )

        if axis not in ['PRES', 'PRES_ADJUSTED']:
            raise ValueError("'axis' option must be 'PRES' or 'PRES_ADJUSTED'")

        # Will work with a collection of profiles:
        to_point = False
        if this_ds.argo._type == "point":
            to_point = True
            this_dsp = this_ds.argo.point2profile()
        else:
            this_dsp = this_ds.copy(deep=True)

        # Adjust bins axis if we possibly have to squeeze empty bins:
        h, bin_edges = np.histogram(np.unique(np.round(this_dsp[axis], 1)), bins)
        N_bins_empty = len(np.where(h == 0)[0])
        # check if any profile is left, ie if any profile match the requested bins
        if N_bins_empty == len(h):
            warnings.warn(
                "None of the profiles can be aligned (pressure values out of bins range)."
            )
            return None
        if N_bins_empty > 0 and squeeze:
            log.debug(
                "bins axis was squeezed to full bins only (%i bins found empty out of %i)" % (N_bins_empty, len(bins)))
            bins = bins[np.where(h > 0)]

        def replace_i_level_values(this_da, this_i_level, new_values_along_profiles):
            """ Convenience fct to update only one level of a ["N_PROF", "N_LEVELS"] xr.DataArray"""
            if this_da.dims == ("N_PROF", "N_LEVELS"):
                values = this_da.values
                values[:, this_i_level] = new_values_along_profiles
                this_da.values = values
            # else:
            #     raise ValueError("Array not with expected ['N_PROF', 'N_LEVELS'] shape")
            return this_da

        def nanmerge(x, y):
            """ Merge two 1D array

                Given 2 arrays x, y of 1 dimension, return a new array with:
                - x values where x is not NaN
                - y values where x is NaN
            """
            z = x.copy()
            for i, v in enumerate(x):
                if np.isnan(v):
                    z[i] = y[i]
            return z

        merged_is_nan = lambda l1, l2: len(np.unique(np.where(np.isnan(l1.values + l2.values)))) == len(l1)  # noqa: E731

        def merge_bin_matching_levels(this_ds: xr.Dataset) -> xr.Dataset:
            """ Levels merger of type 'bins' value

            Merge pair of lines with the following pattern:
               nan,    VAL, VAL, nan,    VAL, VAL
               BINVAL, nan, nan, BINVAL, nan, nan

            This pattern is due to the bins definition: bins[i] <= x < bins[i+1]

            Parameters
            ----------
            :class:`xarray.Dataset`

            Returns
            -------
            :class:`xarray.Dataset`
            """
            new_ds = this_ds.copy(deep=True)
            N_LEVELS = new_ds.argo.N_LEVELS
            idel = []
            for i_level in range(0, N_LEVELS - 1 - 1):
                this_ds_level = this_ds[axis].isel(N_LEVELS=i_level)
                this_ds_dw = this_ds[axis].isel(N_LEVELS=i_level + 1)
                pres_dw = np.unique(this_ds_dw[~np.isnan(this_ds_dw)])
                if len(pres_dw) == 1 \
                        and pres_dw[0] in this_ds["STD_%s_BINS" % axis] \
                        and merged_is_nan(this_ds_level, this_ds_dw):
                    new_values = nanmerge(this_ds_dw.values, this_ds_level.values)
                    replace_i_level_values(new_ds[axis], i_level, new_values)
                    idel.append(i_level + 1)

            ikeep = [i for i in np.arange(0, new_ds.argo.N_LEVELS - 1) if i not in idel]
            new_ds = new_ds.isel(N_LEVELS=ikeep)
            new_ds = new_ds.assign_coords({'N_LEVELS': np.arange(0, len(new_ds['N_LEVELS']))})
            val = new_ds[axis].values
            new_ds[axis].values = np.where(val == 0, np.nan, val)
            return new_ds

        def merge_all_matching_levels(this_ds: xr.Dataset) -> xr.Dataset:
            """ Levels merger

            Merge any pair of levels with a "matching" pattern like this:
               VAL, VAL, VAL, nan, nan, VAL, nan, nan,
               nan, nan, nan, VAL, VAL, nan, VAL, nan

            This pattern is due to a strict application of the bins definition.
            But when bins are small (eg: 10db), many bins can have no data.
            This has the consequence to change the size and number of the bins.

            Parameters
            ----------
            :class:`xarray.Dataset`

            Returns
            -------
            :class:`xarray.Dataset`
            """
            new_ds = this_ds.copy(deep=True)
            N_LEVELS = new_ds.argo.N_LEVELS
            idel = []
            for i_level in range(0, N_LEVELS):
                if i_level + 1 < N_LEVELS:
                    this_ds_level = this_ds[axis].isel(N_LEVELS=i_level)
                    this_ds_dw = this_ds[axis].isel(N_LEVELS=i_level + 1)
                    if merged_is_nan(this_ds_level, this_ds_dw):
                        new_values = nanmerge(this_ds_level.values, this_ds_dw.values)
                        replace_i_level_values(new_ds[axis], i_level, new_values)
                        idel.append(i_level + 1)

            ikeep = [i for i in np.arange(0, new_ds.argo.N_LEVELS - 1) if i not in idel]
            new_ds = new_ds.isel(N_LEVELS=ikeep)
            new_ds = new_ds.assign_coords({'N_LEVELS': np.arange(0, len(new_ds['N_LEVELS']))})
            val = new_ds[axis].values
            new_ds[axis].values = np.where(val == 0, np.nan, val)
            return new_ds

        # init
        new_ds = []

        # add new vertical dimensions, this has to be in the datasets to apply ufunc later
        this_dsp["Z_LEVELS"] = xr.DataArray(bins, dims={"Z_LEVELS": bins})

        # vars to align
        if select in ["shallow", "deep", "middle", "random"]:
            datavars = [
                dv
                for dv in list(this_dsp.data_vars)
                if set(["N_LEVELS", "N_PROF"]) == set(this_dsp[dv].dims)
            ]
        else:
            datavars = [
                dv
                for dv in list(this_dsp.data_vars)
                if set(["N_LEVELS", "N_PROF"]) == set(this_dsp[dv].dims)
                and "QC" not in dv
                and "ERROR" not in dv
            ]

        # All other variables:
        othervars = [
            dv
            for dv in list(this_dsp.variables)
            if dv not in datavars
            and dv not in this_dsp.coords
        ]

        # Sub-sample and align:
        for dv in datavars:
            v = groupby_remap(
                this_dsp[axis],
                this_dsp[dv],
                this_dsp["Z_LEVELS"],
                z_dim="N_LEVELS",
                z_regridded_dim="Z_LEVELS",
                select=select,
                right=right
            )
            v.name = this_dsp[dv].name
            v.attrs = this_dsp[dv].attrs
            new_ds.append(v)

        # Finish
        new_ds = xr.merge(new_ds)
        new_ds = new_ds.rename({"remapped": "N_LEVELS"})
        new_ds = new_ds.assign_coords({'N_LEVELS': range(0, len(new_ds['N_LEVELS']))})
        # new_ds["STD_%s_BINS" % axis] = new_ds['N_LEVELS']
        new_ds["STD_%s_BINS" % axis] = xr.DataArray(bins,
                                                    dims=['N_LEVELS'],
                                                    attrs={'Comment':
                                                            "Range of bins is: bins[i] <= x < bins[i+1] for i=[0,N_LEVELS-2]\n"
                                                            "Last bins is bins[N_LEVELS-1] <= x"}
                                                    )
        new_ds = new_ds.set_coords("STD_%s_BINS" % axis)
        new_ds.attrs = this_ds.attrs

        for dv in othervars:
            new_ds[dv] = this_dsp[dv]

        new_ds = new_ds.argo.cast_types()
        new_ds = new_ds[np.sort(new_ds.data_vars)]
        new_ds.attrs = this_dsp.attrs  # Preserve original attributes
        new_ds.argo._add_history("Sub-sampled and re-aligned on standard bins")

        if merge:
            new_ds = merge_bin_matching_levels(new_ds)
            new_ds = merge_all_matching_levels(new_ds)

        if to_point:
            new_ds = new_ds.argo.profile2point()

        return new_ds

    def teos10(  # noqa: C901
        self,
        vlist: list = ["SA", "CT", "SIG0", "N2", "PV", "PTEMP"],
        inplace: bool = True):
        """ Add TEOS10 variables to the dataset

        By default, adds: 'SA', 'CT'
        Other possible variables: 'SIG0', 'N2', 'PV', 'PTEMP', 'SOUND_SPEED'
        Relies on the gsw library.

        If one exists, the correct CF standard name will be added to the attrs.

        Parameters
        ----------
        vlist: list(str)
            List with the name of variables to add.
            Must be a list containing one or more of the following string values:

            * `"SA"`
                Adds an absolute salinity variable
            * `"CT"`
                Adds a conservative temperature variable
            * `"SIG0"`
                Adds a potential density anomaly variable referenced to 0 dbar
            * `"N2"`
                Adds a buoyancy (Brunt-Vaisala) frequency squared variable.
                This variable has been regridded to the original pressure levels in the Dataset using a linear interpolation.
            * `"PV"`
                Adds a planetary vorticity variable calculated from :math:`\\frac{f N^2}{\\text{gravity}}`.
                This is not a TEOS-10 variable from the gsw toolbox, but is provided for convenience.
                This variable has been regridded to the original pressure levels in the Dataset using a linear interpolation.
            * `"PTEMP"`
                Adds a potential temperature variable
            * `"SOUND_SPEED"`
                Adds a sound speed variable


        inplace: boolean, True by default
            If True, return the input :class:`xarray.Dataset` with new TEOS10 variables
                added as a new :class:`xarray.DataArray`.
            If False, return a :class:`xarray.Dataset` with new TEOS10 variables

        Returns
        -------
        :class:`xarray.Dataset`
        """
        if not with_gsw:
            raise ModuleNotFoundError("This functionality requires the gsw library")

        allowed = ["SA", "CT", "SIG0", "N2", "PV", "PTEMP", "SOUND_SPEED", "CNDC"]
        if any(var not in allowed for var in vlist):
            raise ValueError(
                f"vlist must be a subset of {allowed}, instead found {vlist}"
            )

        if is_list_equal(vlist, ["SA", "CT", "SIG0", "N2", "PV", "PTEMP"]):
            warnings.warn(
                "Default variables will be reduced to 'SA' and 'CT' in 0.1.9",
                category=FutureWarning,
            )

        this = self._obj

        to_profile = False
        if self._type == "profile":
            to_profile = True
            this = this.argo.profile2point()

        # Get base variables as numpy arrays:
        psal = this["PSAL"].values
        temp = this["TEMP"].values
        pres = this["PRES"].values
        lon = this["LONGITUDE"].values
        lat = this["LATITUDE"].values

        # Coriolis
        f = gsw.f(lat)

        # Absolute salinity
        sa = gsw.SA_from_SP(psal, pres, lon, lat)

        # Conservative temperature
        ct = gsw.CT_from_t(sa, temp, pres)

        # Potential Temperature
        if "PTEMP" in vlist:
            pt = gsw.pt_from_CT(sa, ct)

        # Potential density referenced to surface
        if "SIG0" in vlist:
            sig0 = gsw.sigma0(sa, ct)

        # Electrical conductivity
        if "CNDC" in vlist:
            cndc = gsw.C_from_SP(psal, temp, pres)

        # N2
        if "N2" in vlist or "PV" in vlist:
            n2_mid, p_mid = gsw.Nsquared(sa, ct, pres, lat)
            # N2 on the CT grid:
            ishallow = (slice(0, -1), Ellipsis)
            ideep = (slice(1, None), Ellipsis)

            def mid(x):
                return 0.5 * (x[ideep] + x[ishallow])

            n2 = np.zeros(ct.shape) * np.nan
            n2[1:-1] = mid(n2_mid)

        # PV:
        if "PV" in vlist:
            pv = f * n2 / gsw.grav(lat, pres)

        # Sound Speed:
        if "SOUND_SPEED" in vlist:
            cs = gsw.sound_speed(sa, ct, pres)

        # Back to the dataset:
        that = []
        if "SA" in vlist:
            SA = xr.DataArray(sa, coords=this["PSAL"].coords, name="SA")
            SA.attrs["long_name"] = "Absolute Salinity"
            SA.attrs["standard_name"] = "sea_water_absolute_salinity"
            SA.attrs["unit"] = "g/kg"
            that.append(SA)

        if "CT" in vlist:
            CT = xr.DataArray(ct, coords=this["TEMP"].coords, name="CT")
            CT.attrs["long_name"] = "Conservative Temperature"
            CT.attrs["standard_name"] = "sea_water_conservative_temperature"
            CT.attrs["unit"] = "degC"
            that.append(CT)

        if "SIG0" in vlist:
            SIG0 = xr.DataArray(sig0, coords=this["TEMP"].coords, name="SIG0")
            SIG0.attrs[
                "long_name"
            ] = "Potential density anomaly with reference pressure of 0 dbar"
            SIG0.attrs["standard_name"] = "sea_water_sigma_theta"
            SIG0.attrs["unit"] = "kg/m^3"
            that.append(SIG0)

        if "CNDC" in vlist:
            CNDC = xr.DataArray(cndc, coords=this["TEMP"].coords, name="CNDC")
            CNDC.attrs["long_name"] = "Electrical Conductivity"
            CNDC.attrs["standard_name"] = "sea_water_electrical_conductivity"
            CNDC.attrs["unit"] = "mS/cm"
            that.append(CNDC)

        if "N2" in vlist:
            N2 = xr.DataArray(n2, coords=this["TEMP"].coords, name="N2")
            N2.attrs["long_name"] = "Squared buoyancy frequency"
            N2.attrs["unit"] = "1/s^2"
            that.append(N2)

        if "PV" in vlist:
            PV = xr.DataArray(pv, coords=this["TEMP"].coords, name="PV")
            PV.attrs["long_name"] = "Planetary Potential Vorticity"
            PV.attrs["unit"] = "1/m/s"
            that.append(PV)

        if "PTEMP" in vlist:
            PTEMP = xr.DataArray(pt, coords=this["TEMP"].coords, name="PTEMP")
            PTEMP.attrs["long_name"] = "Potential Temperature"
            PTEMP.attrs["standard_name"] = "sea_water_potential_temperature"
            PTEMP.attrs["unit"] = "degC"
            that.append(PTEMP)

        if "SOUND_SPEED" in vlist:
            CS = xr.DataArray(cs, coords=this["TEMP"].coords, name="SOUND_SPEED")
            CS.attrs["long_name"] = "Speed of sound"
            CS.attrs["standard_name"] = "speed_of_sound_in_sea_water"
            CS.attrs["unit"] = "m/s"
            that.append(CS)

        # Create a dataset with all new variables:
        that = xr.merge(that)
        # Add to the dataset essential Argo variables (allows to keep using the argo accessor):
        that = that.assign(
            {
                k: this[k]
                for k in [
                    "TIME",
                    " LATITUDE",
                    "LONGITUDE",
                    "PRES",
                    "PRES_ADJUSTED",
                    "PLATFORM_NUMBER",
                    "CYCLE_NUMBER",
                    "DIRECTION",
                ]
                if k in this
            }
        )
        # Manage output:
        if inplace:
            # Merge previous with new variables
            for v in that.variables:
                this[v] = that[v]
            if to_profile:
                this = this.argo.point2profile()
            for k in this:
                if k not in self._obj:
                    self._obj[k] = this[k]
            return self._obj
        else:
            if to_profile:
                return that.argo.point2profile()
            else:
                return that

    def create_float_source(self,   # noqa: C901
                            path: str or os.PathLike = None,
                            force: str = "default",
                            select: str = 'deep',
                            file_pref: str = '',
                            file_suff: str = '',
                            format: str = '5',
                            do_compression: bool = True,
                            debug_output: bool = False):
        """ Preprocess data for OWC software calibration

        This method can create a FLOAT SOURCE file (i.e. the .mat file that usually goes into /float_source/) for OWC software.
        The FLOAT SOURCE file is saved as:

        ``<path>/<file_pref><float_WMO><file_suff>.mat``

        where ``<float_WMO>`` is automatically extracted from the dataset variable PLATFORM_NUMBER (in order to avoid mismatch
        between user input and data content). So if this dataset has measurements from more than one float, more than one
        Matlab file will be created.

        By default, variables loaded are raw PRES, PSAL and TEMP.
        If PRES is adjusted, variables loaded are PRES_ADJUSTED, raw PSAL calibrated in pressure and raw TEMP.

        You can force the program to load raw PRES, PSAL and TEMP whatever PRES is adjusted or not:

        >>> ds.argo.create_float_source(force='raw')

        or you can force the program to load adjusted variables: PRES_ADJUSTED, PSAL_ADJUSTED, TEMP_ADJUSTED

        >>> ds.argo.create_float_source(force='adjusted')

        Pre-processing details:

        - select only ascending profiles
        - subsample vertical levels to keep the deepest pressure levels on each 10db bins from the surface down to the
        deepest level
        - filter variables according to the 'force' option (see above)
        - filter variables according to QC flags:

            - Remove measurements where timestamp QC is >= 3
            - Keep measurements where pressure QC is anything but 3
            - Keep measurements where pressure, temperature or salinity QC are anything but 4

        - remove dummy values: salinity not in 0/50, potential temperature not in -10/50 and pressure not in 0/60000.
        Bounds inclusive.
        - convert timestamp to fractional year
        - convert longitudes to 0-360
        - align pressure values, i.e. make sure that a pressure index corresponds to measurements from the same binned
        pressure values. This can lead to modify the number of levels in the dataset

        Parameters
        ----------
        path: str or path-like, optional
            Path or folder name to which to save this Matlab file. If no path is provided, this function returns the
            resulting Matlab file as :class:`xarray.Dataset`.
        force: {"default", "raw", "adjusted"}, default: "default"
            If force='default' will load PRES/PSAL/TEMP or PRES_ADJUSTED/PSAL/TEMP according to PRES_ADJUSTED filled or not.

            If force='raw' will load PRES/PSAL/TEMP

            If force='adjusted' will load PRES_ADJUSTED/PSAL_ADJUSTED/TEMP_ADJUSTED
        select: {'deep','shallow','middle','random','min','max','mean','median'}, default: 'deep'
        file_pref: str, optional
            Preffix to add at the beginning of output file(s).
        file_suff: str, optional
            Suffix to add at the end of output file(s).
        do_compression: bool, optional
            Whether or not to compress matrices on write. Default is True.
        format: {'5', '4'}, string, optional
            Matlab file format version. '5' (the default) for MATLAB 5 and up (to 7.2). Use '4' for MATLAB 4 .mat files.

        Returns
        -------
        :class:`xarray.Dataset`
            The output dataset, or Matlab file, will have the following variables (``n`` is the number of profiles, ``m``
            is the number of vertical levels):

            - ``DATES`` (1xn): decimal year, e.g. 10 Dec 2000 = 2000.939726
            - ``LAT``   (1xn): decimal degrees, -ve means south of the equator, e.g. 20.5S = -20.5
            - ``LONG``  (1xn): decimal degrees, from 0 to 360, e.g. 98.5W in the eastern Pacific = 261.5E
            - ``PROFILE_NO`` (1xn): this goes from 1 to n. PROFILE_NO is the same as CYCLE_NO in the Argo files
            - ``PRES``  (mxn): dbar, from shallow to deep, e.g. 10, 20, 30 ... These have to line up along a fixed nominal depth axis.
            - ``TEMP``  (mxn): in-situ IPTS-90
            - ``SAL``   (mxn): PSS-78
            - ``PTMP``  (mxn): potential temperature referenced to zero pressure, use SAL in PSS-78 and in-situ TEMP in IPTS-90 for calculation.

        """
        this = self._obj

        if (
            "history" in this.attrs
            and "DATA_MODE" in this.attrs["history"]
            and "QC" in this.attrs["history"]
        ):
            # This is surely a dataset fetch with 'standard' mode, we can't deal with this, we need 'expert' file
            raise InvalidDatasetStructure(
                "Need a full Argo dataset to create OWC float source. "
                "This dataset was probably loaded with a 'standard' user mode. "
                "Try to fetch float data in 'expert' mode"
            )

        if force not in ["default", "raw", "adjusted"]:
            raise OptionValueError(
                "force option must be 'default', 'raw' or 'adjusted'."
            )

        log.debug("===================== START create_float_source in '%s' mode" % force)

        if len(np.unique(this['PLATFORM_NUMBER'])) > 1:
            log.debug("Found more than one 1 float in this dataset, will split processing")

        def ds2mat(this_dsp):
            # Return a Matlab dictionary with dataset data to be used by savemat:
            mdata = {}
            mdata["PROFILE_NO"] = (
                this_dsp["PROFILE_NO"].astype("uint8").values.T[np.newaxis, :]
            )  # 1-based index in Matlab
            mdata["DATES"] = this_dsp["DATES"].values.T[np.newaxis, :]
            mdata["LAT"] = this_dsp["LAT"].values.T[np.newaxis, :]
            mdata["LONG"] = this_dsp["LONG"].values.T[np.newaxis, :]
            mdata["PRES"] = this_dsp["PRES"].values
            mdata["TEMP"] = this_dsp["TEMP"].values
            mdata["PTMP"] = this_dsp["PTMP"].values
            mdata["SAL"] = this_dsp["SAL"].values
            return mdata

        def pretty_print_count(dd, txt):
            # if dd.argo._type == "point":
            #     np = len(dd['N_POINTS'].values)
            #     nc = len(dd.argo.point2profile()['N_PROF'].values)
            # else:
            #     np = len(dd.argo.profile2point()['N_POINTS'].values)
            #     nc = len(dd['N_PROF'].values)
            out = []
            np, nc = dd.argo.N_POINTS, dd.argo.N_PROF
            out.append("%i points / %i profiles in dataset %s" % (np, nc, txt))
            # np.unique(this['PSAL_QC'].values))
            # out.append(pd.to_datetime(dd['TIME'][0].values).strftime('%Y/%m/%d %H:%M:%S'))
            return "\n".join(out)

        def getfilled_bins(pressure, bins):
            ip = np.digitize(np.unique(pressure), bins, right=False)
            ii, ij = np.unique(ip, return_index=True)
            ii = ii[np.where(ii - 1 > 0)] - 1
            return bins[ii]

        def preprocess_one_float(this_one: xr.Dataset,
                                 this_path: str or os.PathLike = None,
                                 select: str = 'deep',
                                 debug_output: bool = False):
            """ Run the entire preprocessing on a given dataset with one float data """

            # Add potential temperature:
            if "PTEMP" not in this_one:
                this_one = this_one.argo.teos10(vlist=["PTEMP"], inplace=True)

            # Only use Ascending profiles:
            # https://github.com/euroargodev/dm_floats/blob/c580b15202facaa0848ebe109103abe508d0dd5b/src/ow_source/create_float_source.m#L143
            this_one = this_one.argo._where(this_one["DIRECTION"] == "A", drop=True)
            log.debug(pretty_print_count(this_one, "after direction selection"))

            # Todo: ensure we load only the primary profile of cycles with multiple sampling schemes:
            # https://github.com/euroargodev/dm_floats/blob/c580b15202facaa0848ebe109103abe508d0dd5b/src/ow_source/create_float_source.m#L194

            # # Subsample and align vertical levels (max 1 level every 10db):
            # https://github.com/euroargodev/dm_floats/blob/c580b15202facaa0848ebe109103abe508d0dd5b/src/ow_source/create_float_source.m#L208
            # this_one = this_one.argo.align_std_bins(inplace=False)
            # log.debug(pretty_print_count(this_one, "after vertical levels subsampling"))

            # Filter variables according to OWC workflow
            # (I don't understand why this_one come at the end of the Matlab routine ...)
            # https://github.com/euroargodev/dm_floats/blob/c580b15202facaa0848ebe109103abe508d0dd5b/src/ow_source/create_float_source.m#L258
            this_one = this_one.argo.filter_scalib_pres(force=force, inplace=False)
            log.debug(pretty_print_count(this_one, "after pressure fields selection"))

            # Filter along some QC:
            # https://github.com/euroargodev/dm_floats/blob/c580b15202facaa0848ebe109103abe508d0dd5b/src/ow_source/create_float_source.m#L372
            this_one = this_one.argo.filter_qc(
                QC_list=[0, 1, 2], QC_fields=["TIME_QC"], drop=True
            )  # Matlab says to reject > 3
            # https://github.com/euroargodev/dm_floats/blob/c580b15202facaa0848ebe109103abe508d0dd5b/src/ow_source/create_float_source.m#L420
            this_one = this_one.argo.filter_qc(
                QC_list=[v for v in range(10) if v != 3], QC_fields=["PRES_QC"], drop=True
            )  # Matlab says to keep != 3
            this_one = this_one.argo.filter_qc(
                QC_list=[v for v in range(10) if v != 4],
                QC_fields=["PRES_QC", "TEMP_QC", "PSAL_QC"],
                drop=True,
                mode="any",
            )  # Matlab says to keep != 4
            if len(this_one["N_POINTS"]) == 0:
                raise DataNotFound(
                    "All data have been discarded because either PSAL_QC or TEMP_QC is filled with 4 or"
                    " PRES_QC is filled with 3 or 4\n"
                    "NO SOURCE FILE WILL BE GENERATED !!!"
                )
            log.debug(pretty_print_count(this_one, "after QC filter"))

            # Exclude dummies
            # https://github.com/euroargodev/dm_floats/blob/c580b15202facaa0848ebe109103abe508d0dd5b/src/ow_source/create_float_source.m#L427
            this_one = (
                this_one
                .argo._where(this_one["PSAL"] <= 50, drop=True)
                .argo._where(this_one["PSAL"] >= 0, drop=True)
                .argo._where(this_one["PTEMP"] <= 50, drop=True)
                .argo._where(this_one["PTEMP"] >= -10, drop=True)
                .argo._where(this_one["PRES"] <= 6000, drop=True)
                .argo._where(this_one["PRES"] >= 0, drop=True)
            )
            if len(this_one["N_POINTS"]) == 0:
                raise DataNotFound(
                    "All data have been discarded because they are filled with values out of range\n"
                    "NO SOURCE FILE WILL BE GENERATED !!!"
                )
            log.debug(pretty_print_count(this_one, "after dummy values exclusion"))

            # Transform measurements to a collection of profiles for Matlab-like formation:
            this_one = this_one.argo.point2profile()

            # Subsample and align vertical levels (max 1 level every 10db):
            # https://github.com/euroargodev/dm_floats/blob/c580b15202facaa0848ebe109103abe508d0dd5b/src/ow_source/create_float_source.m#L208
            # https://github.com/euroargodev/dm_floats/blob/c580b15202facaa0848ebe109103abe508d0dd5b/src/ow_source/create_float_source.m#L451
            bins = np.arange(0.0, np.max(this_one["PRES"]) + 10.0, 10.0)
            this_one = this_one.argo.groupby_pressure_bins(bins=bins, select=select, axis='PRES')
            log.debug(pretty_print_count(this_one, "after vertical levels subsampling and re-alignment"))

            # Compute fractional year:
            # https://github.com/euroargodev/dm_floats/blob/c580b15202facaa0848ebe109103abe508d0dd5b/src/ow_source/create_float_source.m#L334
            DATES = np.array(
                [toYearFraction(d) for d in pd.to_datetime(this_one["TIME"].values)]
            )[np.newaxis, :]

            # Read measurements:
            PRES = this_one["PRES"].values.T  # (mxn)
            TEMP = this_one["TEMP"].values.T  # (mxn)
            PTMP = this_one["PTEMP"].values.T  # (mxn)
            SAL = this_one["PSAL"].values.T  # (mxn)
            LAT = this_one["LATITUDE"].values[np.newaxis, :]
            LONG = this_one["LONGITUDE"].values[np.newaxis, :]
            LONG[0][np.argwhere(LONG[0] < 0)] = LONG[0][np.argwhere(LONG[0] < 0)] + 360
            PROFILE_NO = this_one["CYCLE_NUMBER"].values[np.newaxis, :]

            # Create dataset with preprocessed data:
            this_one_dsp_processed = xr.DataArray(
                PRES,
                dims=["m", "n"],
                coords={"m": np.arange(0, PRES.shape[0]), "n": np.arange(0, PRES.shape[1])},
                name="PRES",
            ).to_dataset(promote_attrs=False)
            this_one_dsp_processed["TEMP"] = xr.DataArray(
                TEMP,
                dims=["m", "n"],
                coords={"m": np.arange(0, TEMP.shape[0]), "n": np.arange(0, TEMP.shape[1])},
                name="TEMP",
            )
            this_one_dsp_processed["PTMP"] = xr.DataArray(
                PTMP,
                dims=["m", "n"],
                coords={"m": np.arange(0, PTMP.shape[0]), "n": np.arange(0, PTMP.shape[1])},
                name="PTMP",
            )
            this_one_dsp_processed["SAL"] = xr.DataArray(
                SAL,
                dims=["m", "n"],
                coords={"m": np.arange(0, SAL.shape[0]), "n": np.arange(0, SAL.shape[1])},
                name="SAL",
            )
            this_one_dsp_processed["PROFILE_NO"] = xr.DataArray(
                PROFILE_NO[0, :],
                dims=["n"],
                coords={"n": np.arange(0, PROFILE_NO.shape[1])},
                name="PROFILE_NO",
            )
            this_one_dsp_processed["DATES"] = xr.DataArray(
                DATES[0, :],
                dims=["n"],
                coords={"n": np.arange(0, DATES.shape[1])},
                name="DATES",
            )
            this_one_dsp_processed["LAT"] = xr.DataArray(
                LAT[0, :], dims=["n"], coords={"n": np.arange(0, LAT.shape[1])}, name="LAT"
            )
            this_one_dsp_processed["LONG"] = xr.DataArray(
                LONG[0, :],
                dims=["n"],
                coords={"n": np.arange(0, LONG.shape[1])},
                name="LONG",
            )
            this_one_dsp_processed["m"].attrs = {"long_name": "vertical levels"}
            this_one_dsp_processed["n"].attrs = {"long_name": "profiles"}

            # Create Matlab dictionary with preprocessed data (to be used by savemat):
            mdata = ds2mat(this_one_dsp_processed)

            # Output
            log.debug("float source data saved in: %s" % this_path)
            if this_path is None:
                if debug_output:
                    return mdata, this_one_dsp_processed, this_one  # For debug/devel
                else:
                    return this_one_dsp_processed
            else:
                from scipy.io import savemat
                # Validity check of the path type is delegated to savemat
                return savemat(this_path, mdata, appendmat=False, format=format, do_compression=do_compression)

        # Run pre-processing for each float data
        output = {}
        for WMO in np.unique(this['PLATFORM_NUMBER']):
            log.debug("> Preprocessing data for float WMO %i" % WMO)
            this_float = this.argo._where(this['PLATFORM_NUMBER'] == WMO, drop=True)
            if path is None:
                output[WMO] = preprocess_one_float(this_float, this_path=path, select=select, debug_output=debug_output)
            else:
                os.makedirs(path, exist_ok=True)  # Make path exists
                float_path = os.path.join(path, "%s%i%s.mat" % (file_pref, WMO, file_suff))
                preprocess_one_float(this_float, this_path=float_path, select=select, debug_output=debug_output)
                output[WMO] = float_path
        if path is None:
            log.debug("===================== END create_float_source")
            return output<|MERGE_RESOLUTION|>--- conflicted
+++ resolved
@@ -30,7 +30,6 @@
 
 @xr.register_dataset_accessor("argo")
 class ArgoAccessor:
-<<<<<<< HEAD
     """
 
         Class registered under scope ``argo`` to access a :class:`xarray.Dataset` object.
@@ -66,20 +65,6 @@
         >>> ds.argo.create_float_source("output_folder")
 
      """
-=======
-    """Class registered under scope ``argo`` to access a :class:`xarray.Dataset` object.
-
-    Methods
-    -------
-    cast_types:
-        Ensure all variables are of the Argo required dtype with:
-    point2profile:
-        Convert a collection of points into a collection of profiles
-    profile2point:
-        Convert a collection of profiles to a collection of points:
-
-    """
->>>>>>> 49e32e0c
 
     def __init__(self, xarray_obj):
         """ Init """
