import sys
import warnings

import numpy as np
import pandas as pd
import xarray as xr
from sklearn import preprocessing
# import collections

try:
    import gsw

    with_gsw = True
except ModuleNotFoundError:
    with_gsw = False

from argopy.utilities import linear_interpolation_remap
from argopy.errors import InvalidDatasetStructure
# from argopy.plotters import _PlotMethods


@xr.register_dataset_accessor("argo")
class ArgoAccessor:
    """

        Class registered under scope ``argo`` to access a :class:`xarray.Dataset` object.

        - Ensure all variables are of the Argo required dtype with:

            ds.argo.cast_types()

        - Convert a collection of points into a collection of profiles:

            ds.argo.point2profile()

        - Convert a collection of profiles to a collection of points:

            ds.argo.profile2point()

     """

    def __init__(self, xarray_obj):
        """ Init """
        self._obj = xarray_obj
        self._added = list()  # Will record all new variables added by argo
        # self._register = collections.OrderedDict() # Will register mutable instances of sub-modules like 'plot'
        # Variables present in the initial dataset
        self._vars = list(xarray_obj.variables.keys())
        # Store the initial list of dimensions
        self._dims = list(xarray_obj.dims.keys())
        self.encoding = xarray_obj.encoding
        self.attrs = xarray_obj.attrs

        if "N_PROF" in self._dims:
            self._type = "profile"
        elif "N_POINTS" in self._dims:
            self._type = "point"
        else:
            raise InvalidDatasetStructure("Argo dataset structure not recognised")

        if "PRES_ADJUSTED" in self._vars:
            self._mode = "expert"
        elif "PRES" in self._vars:
            self._mode = "standard"
        else:
            raise InvalidDatasetStructure("Argo dataset structure not recognised")

    def _add_history(self, txt):
        if "history" in self._obj.attrs:
            self._obj.attrs["history"] += "; %s" % txt
        else:
            self._obj.attrs["history"] = txt

    def cast_types(self):
        """ Make sure variables are of the appropriate types

            This is hard coded, but should be retrieved from an API somewhere
            Should be able to handle all possible variables encountered in the Argo dataset
        """
        ds = self._obj

        list_str = [
            "PLATFORM_NUMBER",
            "DATA_MODE",
            "DIRECTION",
            "DATA_CENTRE",
            "DATA_TYPE",
            "FORMAT_VERSION",
            "HANDBOOK_VERSION",
            "PROJECT_NAME",
            "PI_NAME",
            "STATION_PARAMETERS",
            "DATA_CENTER",
            "DC_REFERENCE",
            "DATA_STATE_INDICATOR",
            "PLATFORM_TYPE",
            "FIRMWARE_VERSION",
            "POSITIONING_SYSTEM",
            "PROFILE_PRES_QC",
            "PROFILE_PSAL_QC",
            "PROFILE_TEMP_QC",
            "PARAMETER",
            "SCIENTIFIC_CALIB_EQUATION",
            "SCIENTIFIC_CALIB_COEFFICIENT",
            "SCIENTIFIC_CALIB_COMMENT",
            "HISTORY_INSTITUTION",
            "HISTORY_STEP",
            "HISTORY_SOFTWARE",
            "HISTORY_SOFTWARE_RELEASE",
            "HISTORY_REFERENCE",
            "HISTORY_QCTEST",
            "HISTORY_ACTION",
            "HISTORY_PARAMETER",
            "VERTICAL_SAMPLING_SCHEME",
            "FLOAT_SERIAL_NO",
        ]
        list_int = [
            "PLATFORM_NUMBER",
            "WMO_INST_TYPE",
            "WMO_INST_TYPE",
            "CYCLE_NUMBER",
            "CONFIG_MISSION_NUMBER",
        ]
        list_datetime = [
            "REFERENCE_DATE_TIME",
            "DATE_CREATION",
            "DATE_UPDATE",
            "JULD",
            "JULD_LOCATION",
            "SCIENTIFIC_CALIB_DATE",
            "HISTORY_DATE",
        ]

        def cast_this(da, type):
            """ Low-level casting of DataArray values """
            try:
                da.values = da.values.astype(type)
                da.attrs["casted"] = 1
            except Exception:
                print("Oops!", sys.exc_info()[0], "occurred.")
                print("Fail to cast: ", da.dtype,
                      "into:", type, "for: ", da.name)
                print("Encountered unique values:", np.unique(da))
            return da

        def cast_this_da(da):
            """ Cast any DataArray """
            da.attrs["casted"] = 0
            if v in list_str and da.dtype == "O":  # Object
                da = cast_this(da, str)

            if v in list_int:  # and da.dtype == 'O':  # Object
                da = cast_this(da, int)

            if v in list_datetime and da.dtype == "O":  # Object
                if (
                    "conventions" in da.attrs
                    and da.attrs["conventions"] == "YYYYMMDDHHMISS"
                ):
                    if da.size != 0:
                        if len(da.dims) <= 1:
                            val = da.astype(str).values.astype("U14")
                            # This should not happen, but still ! That's real world data
                            val[val == "              "] = "nan"
                            da.values = pd.to_datetime(val, format="%Y%m%d%H%M%S")
                        else:
                            s = da.stack(dummy_index=da.dims)
                            val = s.astype(str).values.astype("U14")
                            # This should not happen, but still ! That's real world data
                            val[val == "              "] = "nan"
                            s.values = pd.to_datetime(val, format="%Y%m%d%H%M%S")
                            da.values = s.unstack("dummy_index")
                        da = cast_this(da, np.datetime64)
                    else:
                        da = cast_this(da, np.datetime64)

                elif v == "SCIENTIFIC_CALIB_DATE":
                    da = cast_this(da, str)
                    s = da.stack(dummy_index=da.dims)
                    s.values = pd.to_datetime(s.values, format="%Y%m%d%H%M%S")
                    da.values = (s.unstack("dummy_index")).values
                    da = cast_this(da, np.datetime64)

            if "QC" in v and "PROFILE" not in v and "QCTEST" not in v:
                if da.dtype == "O":  # convert object to string
                    da = cast_this(da, str)

                # Address weird string values:
                # (replace missing or nan values by a '0' that will be cast as an integer later

                if da.dtype == "<U3":  # string, len 3 because of a 'nan' somewhere
                    ii = (
                        da == "   "
                    )  # This should not happen, but still ! That's real world data
                    da = xr.where(ii, "0", da)

                    ii = (
                        da == "nan"
                    )  # This should not happen, but still ! That's real world data
                    da = xr.where(ii, "0", da)

                    # Get back to regular U1 string
                    da = cast_this(da, np.dtype("U1"))

                if da.dtype == "<U1":  # string
                    ii = (
                        da == ""
                    )  # This should not happen, but still ! That's real world data
                    da = xr.where(ii, "0", da)

                    ii = (
                        da == " "
                    )  # This should not happen, but still ! That's real world data
                    da = xr.where(ii, "0", da)

                    ii = (
                        da == "n"
                    )  # This should not happen, but still ! That's real world data
                    da = xr.where(ii, "0", da)

                # finally convert QC strings to integers:
                da = cast_this(da, int)

            if da.dtype != "O":
                da.attrs["casted"] = 1

            return da

        for v in ds.data_vars:
            try:
                ds[v] = cast_this_da(ds[v])
            except Exception:
                print("Oops!", sys.exc_info()[0], "occurred.")
                print("Fail to cast: %s " % v)
                print("Encountered unique values:", np.unique(ds[v]))
                raise

        return ds

    def filter_data_mode(self, keep_error: bool = True, errors: str = "raise"):
        """ Filter variables according to their data mode

            This applies to <PARAM> and <PARAM_QC>

            For data mode 'R' and 'A': keep <PARAM> (eg: 'PRES', 'TEMP' and 'PSAL')
            For data mode 'D': keep <PARAM_ADJUSTED> (eg: 'PRES_ADJUSTED', 'TEMP_ADJUSTED' and 'PSAL_ADJUSTED')

        Parameters
        ----------
        keep_error: bool, optional
            If true (default) keep the measurements error fields or not.

        errors: {'raise','ignore'}, optional
            If 'raise' (default), raises a InvalidDatasetStructure error if any of the expected dataset variables is
            not found. If 'ignore', fails silently and return unmodified dataset.

        Returns
        -------
        :class:`xarray.Dataset`
        """
        if self._type != "point":
            raise InvalidDatasetStructure(
                "Method only available to a collection of points"
            )

        #########
        # Sub-functions
        #########
        def safe_where_eq(xds, key, value):
            # xds.where(xds[key] == value, drop=True) is not safe to empty time variables, cf issue #64
            try:
                return xds.where(xds[key] == value, drop=True)
            except ValueError as v:
                if v.args[0] == ("zero-size array to reduction operation "
                                 "minimum which has no identity"):
                    # A bug in xarray will cause a ValueError if trying to
                    # decode the times in a NetCDF file with length 0.
                    # See:
                    # https://github.com/pydata/xarray/issues/1329
                    # https://github.com/euroargodev/argopy/issues/64
                    # Here, we just need to return an empty array
                    TIME = xds['TIME']
                    xds = xds.drop_vars('TIME')
                    xds = xds.where(xds[key] == value, drop=True)
                    xds['TIME'] = xr.DataArray(np.arange(len(xds['N_POINTS'])), dims='N_POINTS',
                                               attrs=TIME.attrs).astype(np.datetime64)
                    xds = xds.set_coords('TIME')
                    return xds

        def ds_split_datamode(xds):
            """ Create one dataset for each of the data_mode

                Split full dataset into 3 datasets
            """
            # Real-time:
            argo_r = safe_where_eq(xds, 'DATA_MODE', 'R')
            for v in plist:
                vname = v.upper() + "_ADJUSTED"
                if vname in argo_r:
                    argo_r = argo_r.drop_vars(vname)
                vname = v.upper() + "_ADJUSTED_QC"
                if vname in argo_r:
                    argo_r = argo_r.drop_vars(vname)
                vname = v.upper() + "_ADJUSTED_ERROR"
                if vname in argo_r:
                    argo_r = argo_r.drop_vars(vname)
            # Real-time adjusted:
            argo_a = safe_where_eq(xds, 'DATA_MODE', 'A')
            for v in plist:
                vname = v.upper()
                if vname in argo_a:
                    argo_a = argo_a.drop_vars(vname)
                vname = v.upper() + "_QC"
                if vname in argo_a:
                    argo_a = argo_a.drop_vars(vname)
            # Delayed mode:
            argo_d = safe_where_eq(xds, 'DATA_MODE', 'D')

            return argo_r, argo_a, argo_d

        def fill_adjusted_nan(ds, vname):
            """Fill in the adjusted field with the non-adjusted wherever it is NaN

               Ensure to have values even for bad QC data in delayed mode
            """
            ii = ds.where(np.isnan(ds[vname + "_ADJUSTED"]), drop=1)["N_POINTS"]
            ds[vname + "_ADJUSTED"].loc[dict(N_POINTS=ii)] = ds[vname].loc[
                dict(N_POINTS=ii)
            ]
            return ds

        def new_arrays(argo_r, argo_a, argo_d, vname):
            """ Merge the 3 datasets into a single one with the appropriate fields

                Homogeneise variable names.
                Based on xarray merge function with ’no_conflicts’: only values
                which are not null in both datasets must be equal. The returned
                dataset then contains the combination of all non-null values.

                Return a xarray.DataArray
            """
            DS = xr.merge(
                (
                    argo_r[vname],
                    argo_a[vname + "_ADJUSTED"].rename(vname),
                    argo_d[vname + "_ADJUSTED"].rename(vname),
                )
            )
            DS_QC = xr.merge(
                (
                    argo_r[vname + "_QC"],
                    argo_a[vname + "_ADJUSTED_QC"].rename(vname + "_QC"),
                    argo_d[vname + "_ADJUSTED_QC"].rename(vname + "_QC"),
                )
            )
            if keep_error:
                DS_ERROR = xr.merge(
                    (
                        argo_a[vname + "_ADJUSTED_ERROR"].rename(vname + "_ERROR"),
                        argo_d[vname + "_ADJUSTED_ERROR"].rename(vname + "_ERROR"),
                    )
                )
                DS = xr.merge((DS, DS_QC, DS_ERROR))
            else:
                DS = xr.merge((DS, DS_QC))
            return DS

        #########
        # filter
        #########
        ds = self._obj
        if "DATA_MODE" not in ds:
            if errors:
                raise InvalidDatasetStructure(
                    "Method only available for dataset with a 'DATA_MODE' variable "
                )
            else:
                # todo should raise a warning instead ?
                return ds

        # Define variables to filter:
        possible_list = [
            "PRES",
            "TEMP",
            "PSAL",
            "DOXY",
            "CHLA",
            "BBP532",
            "BBP700",
            "DOWNWELLING_PAR",
            "DOWN_IRRADIANCE380",
            "DOWN_IRRADIANCE412",
            "DOWN_IRRADIANCE490",
        ]
        plist = [p for p in possible_list if p in ds.data_vars]

        # Create one dataset for each of the data_mode:
        argo_r, argo_a, argo_d = ds_split_datamode(ds)

        # Fill in the adjusted field with the non-adjusted wherever it is NaN
        for v in plist:
            argo_d = fill_adjusted_nan(argo_d, v.upper())

        # Drop QC fields in delayed mode dataset:
        for v in plist:
            vname = v.upper()
            if vname in argo_d:
                argo_d = argo_d.drop_vars(vname)
            vname = v.upper() + "_QC"
            if vname in argo_d:
                argo_d = argo_d.drop_vars(vname)

        # Create new arrays with the appropriate variables:
        vlist = [new_arrays(argo_r, argo_a, argo_d, v) for v in plist]

        # Create final dataset by merging all available variables
        final = xr.merge(vlist)

        # Merge with all other variables:
        other_variables = list(
            set([v for v in list(ds.data_vars) if "ADJUSTED" not in v])
            - set(list(final.data_vars))
        )
        # other_variables.remove('DATA_MODE')  # Not necessary anymore
        for p in other_variables:
            final = xr.merge((final, ds[p]))

        final.attrs = ds.attrs
        final.argo._add_history("Variables filtered according to DATA_MODE")
        final = final[np.sort(final.data_vars)]

        # Cast data types and add attributes:
        final = final.argo.cast_types()

        return final

    def filter_qc(self, QC_list=[1, 2], drop=True, mode="all", mask=False):
        """ Filter data set according to QC values

            Mask the dataset for points where 'all' or 'any' of the QC fields has a value in the list of
            integer QC flags.

            This method can return the filtered dataset or the filter mask.
        """
        if self._type != "point":
            raise InvalidDatasetStructure(
                "Method only available to a collection of points"
            )

        if mode not in ["all", "any"]:
            raise ValueError("Mode must 'all' or 'any'")

        this = self._obj

        # Extract QC fields:
        QC_fields = []
        for v in this.data_vars:
            if "QC" in v and "PROFILE" not in v:
                QC_fields.append(v)
        QC_fields = this[QC_fields]
        for v in QC_fields.data_vars:
            QC_fields[v] = QC_fields[v].astype(int)

        # Now apply filter
        this_mask = xr.DataArray(
            np.zeros_like(QC_fields["N_POINTS"]),
            dims=["N_POINTS"],
            coords={"N_POINTS": QC_fields["N_POINTS"]},
        )
        for v in QC_fields.data_vars:
            for qc in QC_list:
                this_mask += QC_fields[v] == qc
        if mode == "all":
            this_mask = this_mask == len(QC_fields)  # all
        else:
            this_mask = this_mask >= 1  # any

        if not mask:
            this = this.where(this_mask, drop=drop)
            for v in this.data_vars:
                if "QC" in v and "PROFILE" not in v:
                    this[v] = this[v].astype(int)
            this.argo._add_history("Variables selected according to QC")
            this = this.argo.cast_types()
            return this
        else:
            return this_mask

    def uid(self, wmo_or_uid, cyc=None, direction=None):
        """ UID encoder/decoder

        Parameters
        ----------
        int
            WMO number (to encode) or UID (to decode)
        cyc: int, optional
            Cycle number (to encode), not used to decode
        direction: str, optional
            Direction of the profile, must be 'A' (Ascending) or 'D' (Descending)

        Returns
        -------
        int or tuple of int

        Examples
        --------
        unique_float_profile_id = uid(690024,13,'A') # Encode
        wmo, cyc, drc = uid(unique_float_profile_id) # Decode
        """
        le = preprocessing.LabelEncoder()
        le.fit(["A", "D"])

        def encode_direction(x):
            y = 1 - le.transform(x)
            return np.where(y == 0, -1, y)

        def decode_direction(x):
            y = 1 - np.where(x == -1, 0, x)
            return le.inverse_transform(y)

        offset = 1e5

        if cyc is not None:
            # ENCODER
            if direction is not None:
                return (
                    encode_direction(direction)
                    * np.vectorize(int)(offset * wmo_or_uid + cyc).ravel()
                )
            else:
                return np.vectorize(int)(offset * wmo_or_uid + cyc).ravel()
        else:
            # DECODER
            drc = decode_direction(np.sign(wmo_or_uid))
            wmo = np.vectorize(int)(np.abs(wmo_or_uid) / offset)
            cyc = -np.vectorize(int)(offset * wmo - np.abs(wmo_or_uid))
            return wmo, cyc, drc

    def point2profile(self):
        """ Transform a collection of points into a collection of profiles

        """
        if self._type != "point":
            raise InvalidDatasetStructure(
                "Method only available to a collection of points"
            )
        this = self._obj  # Should not be modified

        def fillvalue(da):
            """ Return fillvalue for a dataarray """
            # https://docs.scipy.org/doc/numpy/reference/generated/numpy.dtype.kind.html#numpy.dtype.kind
            if da.dtype.kind in ["U"]:
                fillvalue = " "
            elif da.dtype.kind == "i":
                fillvalue = 99999
            elif da.dtype.kind == "M":
                fillvalue = np.datetime64("NaT")
            else:
                fillvalue = np.nan
            return fillvalue

        # Find the number of profiles (N_PROF) and vertical levels (N_LEVELS):
        dummy_argo_uid = xr.DataArray(
            self.uid(
                this["PLATFORM_NUMBER"].values,
                this["CYCLE_NUMBER"].values,
                this["DIRECTION"].values,
            ),
            dims="N_POINTS",
            coords={"N_POINTS": this["N_POINTS"]},
            name="dummy_argo_uid",
        )
        N_PROF = len(np.unique(dummy_argo_uid))
        # that = this.groupby(dummy_argo_uid)

        N_LEVELS = int(
            xr.DataArray(
                np.ones_like(this["N_POINTS"].values),
                dims="N_POINTS",
                coords={"N_POINTS": this["N_POINTS"]},
            )
            .groupby(dummy_argo_uid)
            .sum()
            .max()
            .values
        )
        assert N_PROF * N_LEVELS >= len(this["N_POINTS"])

        # Store the initial set of coordinates:
        coords_list = list(this.coords)
        this = this.reset_coords()

        # For each variables, determine if it has unique value by profile,
        # if yes: the transformed variable should be [N_PROF]
        # if no: the transformed variable should be [N_PROF, N_LEVELS]
        count = np.zeros((N_PROF, len(this.data_vars)), "int")
        for i_prof, grp in enumerate(this.groupby(dummy_argo_uid)):
            i_uid, prof = grp
            for iv, vname in enumerate(this.data_vars):
                count[i_prof, iv] = len(np.unique(prof[vname]))
        # Variables with a unique value for each profiles:
        list_1d = list(np.array(this.data_vars)[count.sum(axis=0) == count.shape[0]])
        # Variables with more than 1 value for each profiles:
        list_2d = list(np.array(this.data_vars)[count.sum(axis=0) != count.shape[0]])

        # Create new empty dataset:
        new_ds = []
        for vname in list_2d:
            new_ds.append(
                xr.DataArray(
                    np.full(
                        (N_PROF, N_LEVELS),
                        fillvalue(this[vname]),
                        dtype=this[vname].dtype,
                    ),
                    dims=["N_PROF", "N_LEVELS"],
                    coords={
                        "N_PROF": np.arange(N_PROF),
                        "N_LEVELS": np.arange(N_LEVELS),
                    },
                    attrs=this[vname].attrs,
                    name=vname,
                )
            )
        for vname in list_1d:
            new_ds.append(
                xr.DataArray(
                    np.full((N_PROF,), fillvalue(this[vname]), dtype=this[vname].dtype),
                    dims=["N_PROF"],
                    coords={"N_PROF": np.arange(N_PROF)},
                    attrs=this[vname].attrs,
                    name=vname,
                )
            )
        new_ds = xr.merge(new_ds)

        # Now fill in each profile values:
        for i_prof, grp in enumerate(this.groupby(dummy_argo_uid)):
            i_uid, prof = grp
            for iv, vname in enumerate(this.data_vars):
                # ['N_PROF', 'N_LEVELS'] array:
                if len(new_ds[vname].dims) == 2:
                    y = new_ds[vname].values
                    x = prof[vname].values
                    try:
                        y[i_prof, 0 : len(x)] = x
                    except Exception:
                        print(vname, "input", x.shape, "output", y[i_prof, :].shape)
                        raise
                    new_ds[vname].values = y
                else:  # ['N_PROF', ] array:
                    y = new_ds[vname].values
                    x = prof[vname].values
                    y[i_prof] = np.unique(x)[0]

        # Restore coordinate variables:
        new_ds = new_ds.set_coords([c for c in coords_list if c in new_ds])

        # Misc formating
        new_ds = new_ds.sortby("TIME")
        new_ds = new_ds.argo.cast_types()
        new_ds = new_ds[np.sort(new_ds.data_vars)]
        new_ds.encoding = self.encoding  # Preserve low-level encoding information
        new_ds.attrs = self.attrs  # Preserve original attributes
        new_ds.argo._add_history("Transformed with point2profile")
        new_ds.argo._type = "profile"
        return new_ds

    def profile2point(self):
        """ Convert a collection of profiles to a collection of points """
        if self._type != "profile":
            raise InvalidDatasetStructure(
                "Method only available for a collection of profiles (N_PROF dimemsion)"
            )
        ds = self._obj

        # Remove all variables for which a dimension is length=0 (eg: N_HISTORY)
        dim_list = []
        for v in ds.data_vars:
            dims = ds[v].dims
            for d in dims:
                if len(ds[d]) == 0:
                    dim_list.append(d)
                    break

        # Drop dimensions and associated variables from this dataset
        ds = ds.drop_dims(np.unique(dim_list))

        # Remove any variable that is not with dimensions (N_PROF,) or (N_PROF, N_LEVELS)
        for v in ds:
            dims = list(ds[v].dims)
            dims = ".".join(dims)
            if dims not in ["N_PROF", "N_PROF.N_LEVELS"]:
                ds = ds.drop_vars(v)

        (ds,) = xr.broadcast(ds)
        ds = ds.stack({"N_POINTS": list(ds.dims)})
        ds = ds.reset_index("N_POINTS").drop_vars(["N_PROF", "N_LEVELS"])
        possible_coords = ["LATITUDE", "LONGITUDE", "TIME", "JULD", "N_POINTS"]
        for c in [c for c in possible_coords if c in ds.data_vars]:
            ds = ds.set_coords(c)

        # Remove index without data (useless points)
        ds = ds.where(~np.isnan(ds["PRES"]), drop=1)
        ds = ds.sortby("TIME")
        ds["N_POINTS"] = np.arange(0, len(ds["N_POINTS"]))
        ds = ds.argo.cast_types()
        ds = ds[np.sort(ds.data_vars)]
        ds.encoding = self.encoding  # Preserve low-level encoding information
        ds.attrs = self.attrs  # Preserve original attributes
        ds.argo._add_history("Transformed with profile2point")
        ds.argo._type = "point"
        return ds

    def interp_std_levels(self, std_lev):
        """ Returns a new dataset interpolated to new inputs levels                 
        
        Parameters
        ----------
        list or np.array 
            Standard levels used for interpolation

        Returns
        -------
        :class:`xarray.Dataset`           
        """

        if (type(std_lev) is np.ndarray) | (type(std_lev) is list):
            std_lev = np.array(std_lev)
            if (np.any(sorted(std_lev) != std_lev)) | (np.any(std_lev < 0)):
                raise ValueError(
                    "Standard levels must be a list or a numpy array of positive and sorted values"
                )
        else:
            raise ValueError(
                "Standard levels must be a list or a numpy array of positive and sorted values"
            )

        if self._type != "profile":
            raise InvalidDatasetStructure(
                "Method only available for a collection of profiles"
            )

        ds = self._obj

        # Selecting profiles that have a max(pressure) > max(std_lev) to avoid extrapolation in that direction
        # For levels < min(pressure), first level values of the profile are extended to surface.
        i1 = ds["PRES"].max("N_LEVELS") >= std_lev[-1]
        dsp = ds.where(i1, drop=True)

        # check if any profile is left, ie if any profile match the requested depth
        if len(dsp["N_PROF"]) == 0:
            raise Warning(
                "None of the profiles can be interpolated (not reaching the requested depth range)."
            )
            return None

        # add new vertical dimensions, this has to be in the datasets to apply ufunc later
        dsp["Z_LEVELS"] = xr.DataArray(std_lev, dims={"Z_LEVELS": std_lev})

        # init
        ds_out = xr.Dataset()

        # vars to interpolate
        datavars = [
            dv
            for dv in list(dsp.variables)
            if set(["N_LEVELS", "N_PROF"]) == set(dsp[dv].dims)
            and "QC" not in dv
            and "ERROR" not in dv
        ]
        # coords
        coords = [dv for dv in list(dsp.coords)]
        # vars depending on N_PROF only
        solovars = [
            dv
            for dv in list(dsp.variables)
            if dv not in datavars
            and dv not in coords
            and "QC" not in dv
            and "ERROR" not in dv
        ]

        for dv in datavars:
            ds_out[dv] = linear_interpolation_remap(
                dsp.PRES,
                dsp[dv],
                dsp["Z_LEVELS"],
                z_dim="N_LEVELS",
                z_regridded_dim="Z_LEVELS",
            )
        ds_out = ds_out.rename({"remapped": "PRES_INTERPOLATED"})

        for sv in solovars:
            ds_out[sv] = dsp[sv]

        for co in coords:
            ds_out.coords[co] = dsp[co]

        ds_out = ds_out.drop_vars(["N_LEVELS", "Z_LEVELS"])
        ds_out = ds_out[np.sort(ds_out.data_vars)]
        ds_out.attrs = self.attrs  # Preserve original attributes
        ds_out.argo._add_history("Interpolated on standard levels")

        return ds_out

    def teos10(
        self,
        vlist: list = ["SA", "CT", "SIG0", "N2", "PV", "PTEMP"],
        inplace: bool = True,
    ):
        """ Add TEOS10 variables to the dataset

        By default, adds: 'SA', 'CT'
        Other possible variables: 'SIG0', 'N2', 'PV', 'PTEMP', 'SOUND_SPEED'
        Relies on the gsw library.

        If one exists, the correct CF standard name will be added to the attrs.

        Parameters
        ----------
        vlist: list(str)
            List with the name of variables to add.
            Must be a list containing one or more of the following string values:

            * `"SA"`
                Adds an absolute salinity variable
            * `"CT"`
                Adds a conservative temperature variable
            * `"SIG0"`
                Adds a potential density anomaly variable referenced to 0 dbar
            * `"N2"`
                Adds a buoyancy (Brunt-Vaisala) frequency squared variable.
                This variable has been regridded to the original pressure levels in the Dataset using a linear interpolation.
            * `"PV"`
                Adds a planetary vorticity variable calculated from :math:`\\frac{f N^2}{\\text{gravity}}`.
                This is not a TEOS-10 variable from the gsw toolbox, but is provided for convenience.
                This variable has been regridded to the original pressure levels in the Dataset using a linear interpolation.
            * `"PTEMP"`
                Adds a potential temperature variable
            * `"SOUND_SPEED"`
                Adds a sound speed variable
            
        inplace: boolean, True by default
            If True, return the input :class:`xarray.Dataset` with new TEOS10 variables added as a new :class:`xarray.DataArray`
            If False, return a :class:`xarray.Dataset` with new TEOS10 variables

        Returns
        -------
        :class:`xarray.Dataset`
        """
        if not with_gsw:
            raise ModuleNotFoundError("This functionality requires the gsw library")

        allowed = ['SA', 'CT', 'SIG0', 'N2', 'PV', 'PTEMP', 'SOUND_SPEED']
        if any(var not in allowed for var in vlist):
            raise ValueError(f"vlist must be a subset of {allowed}, instead found {vlist}")

        warnings.warn("Default variables will be reduced to 'SA' and 'CT' in 0.1.9", category=FutureWarning)

        this = self._obj

        to_profile = False
        if self._type == "profile":
            to_profile = True
            this = this.argo.profile2point()

        # Get base variables as numpy arrays:
<<<<<<< HEAD
        psal = this["PSAL"].values
        temp = this["TEMP"].values
        pres = this["PRES"].values
        lon = this["LONGITUDE"].values
        lat = this["LATITUDE"].values
        f = lat
=======
        psal = this['PSAL'].values
        temp = this['TEMP'].values
        pres = this['PRES'].values
        lon = this['LONGITUDE'].values
        lat = this['LATITUDE'].values
>>>>>>> e770e0b2

        # Coriolis
        f = gsw.f(lat)

        # Absolute salinity
        sa = gsw.SA_from_SP(psal, pres, lon, lat)

        # Conservative temperature
        ct = gsw.CT_from_t(sa, temp, pres)

        # Potential Temperature
        if "PTEMP" in vlist:
            pt = gsw.pt_from_CT(sa, ct)

        # Potential density referenced to surface
        if "SIG0" in vlist:
            sig0 = gsw.sigma0(sa, ct)

        # N2
        if "N2" in vlist or "PV" in vlist:
            n2_mid, p_mid = gsw.Nsquared(sa, ct, pres, lat)
            # N2 on the CT grid:
            ishallow = (slice(0, -1), Ellipsis)
            ideep = (slice(1, None), Ellipsis)

            def mid(x):
                return 0.5 * (x[ideep] + x[ishallow])

            n2 = np.zeros(ct.shape) * np.nan
            n2[1:-1] = mid(n2_mid)

        # PV:
        if "PV" in vlist:
            pv = f * n2 / gsw.grav(lat, pres)

        # Sound Speed:
        if 'SOUND_SPEED' in vlist:
            cs = gsw.sound_speed(sa, ct, pres)

        # Back to the dataset:
        that = []
        if 'SA' in vlist:
            SA = xr.DataArray(sa, coords=this['PSAL'].coords, name='SA')
            SA.attrs['long_name'] = 'Absolute Salinity'
            SA.attrs['standard_name'] = 'sea_water_absolute_salinity'
            SA.attrs['unit'] = 'g/kg'
            that.append(SA)

        if 'CT' in vlist:
            CT = xr.DataArray(ct, coords=this['TEMP'].coords, name='CT')
            CT.attrs['long_name'] = 'Conservative Temperature'
            CT.attrs['standard_name'] = 'sea_water_conservative_temperature'
            CT.attrs['unit'] = 'degC'
            that.append(CT)

        if 'SIG0' in vlist:
            SIG0 = xr.DataArray(sig0, coords=this['TEMP'].coords, name='SIG0')
            SIG0.attrs['long_name'] = 'Potential density anomaly with reference pressure of 0 dbar'
            SIG0.attrs['standard_name'] = 'sea_water_sigma_theta'
            SIG0.attrs['unit'] = 'kg/m^3'
            that.append(SIG0)

        if 'N2' in vlist:
            N2 = xr.DataArray(n2, coords=this['TEMP'].coords, name='N2')
            N2.attrs['long_name'] = 'Squared buoyancy frequency'
            N2.attrs['unit'] = '1/s^2'
            that.append(N2)

        if 'PV' in vlist:
            PV = xr.DataArray(pv, coords=this['TEMP'].coords, name='PV')
            PV.attrs['long_name'] = 'Planetary Potential Vorticity'
            PV.attrs['unit'] = '1/m/s'
            that.append(PV)

        if 'PTEMP' in vlist:
            PTEMP = xr.DataArray(pt, coords=this['TEMP'].coords, name='PTEMP')
            PTEMP.attrs['long_name'] = 'Potential Temperature'
            PTEMP.attrs['standard_name'] = 'sea_water_potential_temperature'
            PTEMP.attrs['unit'] = 'degC'
            that.append(PTEMP)

        if 'SOUND_SPEED' in vlist:
            CS = xr.DataArray(cs, coords=this['TEMP'].coords, name='SOUND_SPEED')
            CS.attrs['long_name'] = 'Speed of sound'
            CS.attrs['standard_name'] = 'speed_of_sound_in_sea_water'
            CS.attrs['unit'] = 'm/s'
            that.append(CS)

        # Create a dataset with all new variables:
        that = xr.merge(that)
        # Add to the dataset essential Argo variables (allows to keep using the argo accessor):
        that = that.assign(
            {
                k: this[k]
                for k in [
                    "TIME",
                    " LATITUDE",
                    "LONGITUDE",
                    "PRES",
                    "PRES_ADJUSTED",
                    "PLATFORM_NUMBER",
                    "CYCLE_NUMBER",
                    "DIRECTION",
                ]
                if k in this
            }
        )
        # Manage output:
        if inplace:
            # Merge previous with new variables
            for v in that.variables:
                this[v] = that[v]
            if to_profile:
                this = this.argo.point2profile()
            for k in this:
                if k not in self._obj:
                    self._obj[k] = this[k]
            return self._obj
        else:
            if to_profile:
                return that.argo.point2profile()
            else:
                return that

    # @property
    # def plot(self):
    #     """Access plotting functions"""
    #     # Create a mutable instance on 1st call so that later changes will be reflected in future calls
    #     # https://stackoverflow.com/a/8140747
    #     if "plot" not in self._register:
    #         self._register["plot"] = [_PlotMethods(self)]
    #     return self._register["plot"][0]<|MERGE_RESOLUTION|>--- conflicted
+++ resolved
@@ -5,7 +5,6 @@
 import pandas as pd
 import xarray as xr
 from sklearn import preprocessing
-# import collections
 
 try:
     import gsw
@@ -16,7 +15,6 @@
 
 from argopy.utilities import linear_interpolation_remap
 from argopy.errors import InvalidDatasetStructure
-# from argopy.plotters import _PlotMethods
 
 
 @xr.register_dataset_accessor("argo")
@@ -866,20 +864,11 @@
             this = this.argo.profile2point()
 
         # Get base variables as numpy arrays:
-<<<<<<< HEAD
-        psal = this["PSAL"].values
-        temp = this["TEMP"].values
-        pres = this["PRES"].values
-        lon = this["LONGITUDE"].values
-        lat = this["LATITUDE"].values
-        f = lat
-=======
         psal = this['PSAL'].values
         temp = this['TEMP'].values
         pres = this['PRES'].values
         lon = this['LONGITUDE'].values
         lat = this['LATITUDE'].values
->>>>>>> e770e0b2
 
         # Coriolis
         f = gsw.f(lat)
