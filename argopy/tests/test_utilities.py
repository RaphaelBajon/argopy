--- conflicted
+++ resolved
@@ -44,18 +44,11 @@
     assert erddap_ds_exists(ds='DummyDS') is False
 
 
-<<<<<<< HEAD
-@unittest.skipUnless(CONNECTED, "open_etopo1 requires an internet connection")
-def test_open_etopo1():
-    try:
-        ds = open_etopo1([-80, -79, 20, 21], res='l')
-        assert isinstance(ds, xr.DataArray) is True
-    except requests.HTTPError:  # not our fault
-        pass
-=======
 # We disable this test because the server has not responded over a week (May 29th)
 # @unittest.skipUnless(CONNECTED, "open_etopo1 requires an internet connection")
 # def test_open_etopo1():
-#     ds = open_etopo1([-80, -79, 20, 21], res='l')
-#     assert isinstance(ds, xr.DataArray) == True
->>>>>>> 6f228fff
+#     try:
+#         ds = open_etopo1([-80, -79, 20, 21], res='l')
+#         assert isinstance(ds, xr.DataArray) is True
+#     except requests.HTTPError:  # not our fault
+#         pass