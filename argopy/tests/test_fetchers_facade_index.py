import pandas as pd
import pytest
import importlib

import argopy
from argopy import IndexFetcher as ArgoIndexFetcher
from argopy.errors import InvalidFetcherAccessPoint, InvalidFetcher
from utils import (
    # AVAILABLE_INDEX_SOURCES,
    requires_fetcher_index,
    requires_connected_erddap_index,
    requires_localftp_index,
    requires_connected_gdac,
    requires_connection,
    requires_ipython,
    safe_to_server_errors,
    ci_erddap_index,
    requires_matplotlib,
    has_matplotlib,
    has_seaborn,
    has_cartopy
)


if has_matplotlib:
    import matplotlib as mpl

if has_cartopy:
    import cartopy


ERDDAP_TIMEOUT = 3 * 60
skip_for_debug = pytest.mark.skipif(True, reason="Taking too long !")


@requires_connection
class Test_Facade:
    local_ftp = argopy.tutorial.open_dataset("localftp")[0]
    src = 'localftp'
    # src = list(AVAILABLE_INDEX_SOURCES.keys())[0]

    def __get_fetcher(self, empty: bool = False, pt: str = 'profile'):
        f = ArgoIndexFetcher(src=self.src)
        # f.valid_access_points[0]

        if pt == 'float':
            if not empty:
                return f, ArgoIndexFetcher(src=self.src).float(2901623)
            else:
                return f, ArgoIndexFetcher(src=self.src).float(12)

        if pt == 'profile':
            if not empty:
                return f, ArgoIndexFetcher(src=self.src).profile(2901623, 12)
            else:
                return f, ArgoIndexFetcher(src=self.src).profile(12, 1200)

        if pt == 'region':
            if not empty:
                return f, ArgoIndexFetcher(src=self.src).region([-60, -55, 40.0, 45.0, 0.0, 10.0,
                                                                "2007-08-01", "2007-09-01"])
            else:
                return f, ArgoIndexFetcher(src=self.src).region([-60, -55, 40.0, 45.0, 99.92, 99.99,
                                                                "2007-08-01", "2007-08-01"])

    def test_invalid_fetcher(self):
        with pytest.raises(InvalidFetcher):
            ArgoIndexFetcher(src="invalid_fetcher").to_xarray()

    @requires_fetcher_index
    def test_invalid_accesspoint(self):
        # Use the first valid data source
        with pytest.raises(InvalidFetcherAccessPoint):
            ArgoIndexFetcher(
                src=self.src
            ).invalid_accesspoint.to_xarray()  # Can't get data if access point not defined first
        with pytest.raises(InvalidFetcherAccessPoint):
            ArgoIndexFetcher(
                src=self.src
            ).to_xarray()  # Can't get data if access point not defined first

    @requires_fetcher_index
    def test_invalid_dataset(self):
        with pytest.raises(ValueError):
            ArgoIndexFetcher(src=self.src, ds='dummy_ds')

    @requires_matplotlib
    def test_plot(self):
        with argopy.set_options(local_ftp=self.local_ftp):
            f, fetcher = self.__get_fetcher(pt='float')

            # Test 'trajectory'
            for ws in [False, has_seaborn]:
                for wc in [False, has_cartopy]:
                    for legend in [True, False]:
                        fig, ax = fetcher.plot(ptype='trajectory', with_seaborn=ws, with_cartopy=wc, add_legend=legend)
                        assert isinstance(fig, mpl.figure.Figure)

                        expected_ax_type = (
                            cartopy.mpl.geoaxes.GeoAxesSubplot
                            if has_cartopy and wc
                            else mpl.axes.Axes
                        )
                        assert isinstance(ax, expected_ax_type)

                        expected_lg_type = mpl.legend.Legend if legend else type(None)
                        assert isinstance(ax.get_legend(), expected_lg_type)

                        mpl.pyplot.close(fig)

            # Test 'dac', 'profiler'
            for ws in [False, has_seaborn]:
                for by in [
                    "dac",
                    "profiler"
                ]:
                    fig, ax = fetcher.plot(ptype=by, with_seaborn=ws)
                    assert isinstance(fig, mpl.figure.Figure)
                    mpl.pyplot.close(fig)

<<<<<<< HEAD
            # Test 'qc_altimetry'
            if importlib.util.find_spec('IPython') is not None:
                import IPython
                dsh = fetcher.plot(ptype='qc_altimetry', embed='slide')
                assert isinstance(dsh(0), IPython.display.Image)

=======
>>>>>>> f5cc1360
            # Test invalid plot
            with pytest.raises(ValueError):
                fetcher.plot(ptype='invalid_cat', with_seaborn=ws)

    @requires_ipython
    @requires_matplotlib
    def test_plot_qc_altimetry(self):
        import IPython
        with argopy.set_options(local_ftp=self.local_ftp):
            f, fetcher = self.__get_fetcher(pt='float')

<<<<<<< HEAD
=======
            # Test 'qc_altimetry'
>>>>>>> f5cc1360
            dsh = fetcher.plot(ptype='qc_altimetry', embed='slide')
            assert isinstance(dsh(0), IPython.display.Image)


"""
The following tests are not necessary, since index fetching is tested from each index fetcher tests 
"""
@requires_connection
@requires_fetcher_index
class OFFTest_IndexFetching:
    """ Test main API facade for all available index fetching backends """

    local_ftp = argopy.tutorial.open_dataset("localftp")[0]

    # todo Determine the list of output format to test
    # what else beyond .to_xarray() ?

    fetcher_opts = {}

    # Define API entry point options to tests:
    # These should be available online and with the argopy-data dummy gdac ftp
    args = {}
    # args["float"] = [[2901623], [6901929, 2901623]]
    # args["region"] = [
    #     [-100., -95., -35., -30.],
    #     [-100., -95., -35., -30., "2020-01-01", "2020-01-15"],
    # ]
    # args["profile"] = [[2901623, 2], [6901929, [5, 45]]]
    args["float"] = [[13857]]
    args["profile"] = [[13857, 90], [13857, [90, 91]]]
    args["region"] = [
        [-20, -16., 0, 1.],
        [-20, -16., 0, 1., "1997-07-01", "1997-09-01"],
    ]

    def __test_float(self, bk, **ftc_opts):
        """ Test float index fetching for a given backend """
        for arg in self.args["float"]:
            options = {**self.fetcher_opts, **ftc_opts}
            f = ArgoIndexFetcher(src=bk, **options).float(arg)
            f.load()
            assert isinstance(f.index, pd.core.frame.DataFrame)

    def __test_profile(self, bk, **ftc_opts):
        """ Test profile index fetching for a given backend """
        for arg in self.args["profile"]:
            options = {**self.fetcher_opts, **ftc_opts}
            f = ArgoIndexFetcher(src=bk, **options).profile(*arg)
            f.load()
            assert isinstance(f.index, pd.core.frame.DataFrame)

    def __test_region(self, bk, **ftc_opts):
        """ Test float index fetching for a given backend """
        for arg in self.args["region"]:
            options = {**self.fetcher_opts, **ftc_opts}
            f = ArgoIndexFetcher(src=bk, **options).region(arg)
            f.load()
            assert isinstance(f.index, pd.core.frame.DataFrame)

    @requires_localftp_index
    def test_float_localftp(self):
        with argopy.set_options(local_ftp=self.local_ftp):
            self.__test_float("localftp")

    @skip_for_debug
    @requires_connected_gdac
    def test_float_gdac(self):
        self.__test_float("gdac", N_RECORDS=100)

    @ci_erddap_index
    @requires_connected_erddap_index
    @safe_to_server_errors
    def test_float_erddap(self):
        with argopy.set_options(api_timeout=ERDDAP_TIMEOUT):
            self.__test_float("erddap")

    @requires_localftp_index
    def test_profile_localftp(self):
        with argopy.set_options(local_ftp=self.local_ftp):
            self.__test_profile("localftp")

    @skip_for_debug
    @requires_connected_gdac
    def test_profile_gdac(self):
        self.__test_profile("gdac", N_RECORDS=100)

    @requires_localftp_index
    def test_region_localftp(self):
        with argopy.set_options(local_ftp=self.local_ftp):
            self.__test_region("localftp")

    @ci_erddap_index
    @requires_connected_erddap_index
    def test_region_erddap(self):
        with argopy.set_options(api_timeout=ERDDAP_TIMEOUT):
            self.__test_region("erddap")

    @skip_for_debug
    @requires_connected_gdac
    def test_region_gdac(self):
        self.__test_region("gdac", N_RECORDS=100)<|MERGE_RESOLUTION|>--- conflicted
+++ resolved
@@ -118,15 +118,12 @@
                     assert isinstance(fig, mpl.figure.Figure)
                     mpl.pyplot.close(fig)
 
-<<<<<<< HEAD
             # Test 'qc_altimetry'
             if importlib.util.find_spec('IPython') is not None:
                 import IPython
                 dsh = fetcher.plot(ptype='qc_altimetry', embed='slide')
                 assert isinstance(dsh(0), IPython.display.Image)
 
-=======
->>>>>>> f5cc1360
             # Test invalid plot
             with pytest.raises(ValueError):
                 fetcher.plot(ptype='invalid_cat', with_seaborn=ws)
@@ -138,10 +135,7 @@
         with argopy.set_options(local_ftp=self.local_ftp):
             f, fetcher = self.__get_fetcher(pt='float')
 
-<<<<<<< HEAD
-=======
             # Test 'qc_altimetry'
->>>>>>> f5cc1360
             dsh = fetcher.plot(ptype='qc_altimetry', embed='slide')
             assert isinstance(dsh(0), IPython.display.Image)
 
