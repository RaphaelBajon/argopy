import os
import pytest
import tempfile

import xarray as xr
import pandas as pd
import fsspec
from fsspec.registry import known_implementations
import aiohttp

import argopy
from argopy.stores import (
    filestore,
    httpstore,
    indexfilter_wmo,
    indexfilter_box,
    indexstore,
)
from argopy.stores.filesystems import new_fs

from argopy.errors import FileSystemHasNoCache, CacheFileNotFound
<<<<<<< HEAD
from . import requires_connection, requires_connected_argovis, skip_this_for_debug
from argopy.utilities import is_list_of_datasets, is_list_of_dicts, modified_environ

=======
from . import requires_connection, requires_connected_argovis
from argopy.utilities import is_list_of_datasets, is_list_of_dicts
>>>>>>> c0bb0acb

class Test_new_fs:
    id_implementation = lambda y, x: [k for k, v in known_implementations.items()  # noqa: E731
                                       if x.__class__.__name__ == v['class'].split('.')[-1]]
    is_initialised = lambda y, x: ((x is None) or (x == []))  # noqa: E731

    def test_default(self):
        fs, cache_registry = new_fs()
        assert self.id_implementation(fs) is not None
        assert self.is_initialised(cache_registry)

    def test_cache_type(self):
        fs, cache_registry = new_fs(cache=True)
        assert self.id_implementation(fs) == ['filecache']

@skip_this_for_debug
@requires_connection
class Test_FileStore:
    ftproot = argopy.tutorial.open_dataset("localftp")[0]
    csvfile = os.path.sep.join([ftproot, "ar_index_global_prof.txt"])

    def test_creation(self):
        fs = filestore(cache=False)
        assert isinstance(fs.fs, fsspec.implementations.local.LocalFileSystem)

    def test_nocache(self):
        fs = filestore(cache=False)
        with pytest.raises(FileSystemHasNoCache):
            fs.cachepath("dummy_uri")

    def test_cache(self):
        fs = filestore(cache=True)
        assert isinstance(fs.fs, fsspec.implementations.cached.WholeFileCacheFileSystem)

    def test_nocachefile(self):
        fs = filestore(cache=True)
        with pytest.raises(CacheFileNotFound):
            fs.cachepath("dummy_uri")

    def test_glob(self):
        fs = filestore()
        assert isinstance(fs.glob(os.path.sep.join([self.ftproot, "dac/*"])), list)

    def test_open_dataset(self):
        ncfile = os.path.sep.join([self.ftproot, "dac/aoml/5900446/5900446_prof.nc"])
        fs = filestore()
        assert isinstance(fs.open_dataset(ncfile), xr.Dataset)

    def test_open_mfdataset(self):
        fs = filestore()
        ncfiles = fs.glob(
            os.path.sep.join([self.ftproot, "dac/aoml/5900446/profiles/*_1*.nc"])
        )[0:2]
        for method in ["seq", "thread", "process"]:
            for progress in [True, False]:
                assert isinstance(
                    fs.open_mfdataset(ncfiles, method=method, progress=progress),
                    xr.Dataset,
                )
                assert is_list_of_datasets(
                    fs.open_mfdataset(
                        ncfiles, method=method, progress=progress, concat=False
                    )
                )

    def test_read_csv(self):
        fs = filestore()
        assert isinstance(
            fs.read_csv(self.csvfile, skiprows=8, header=0), pd.core.frame.DataFrame
        )

    def test_cachefile(self):
        with tempfile.TemporaryDirectory() as cachedir:
            fs = filestore(cache=True, cachedir=cachedir)
            fs.read_csv(self.csvfile, skiprows=8, header=0)
            assert isinstance(fs.cachepath(self.csvfile), str)

    def test_clear_cache(self):
        with tempfile.TemporaryDirectory() as cachedir:
            # Create dummy data to read and cache:
            uri = os.path.abspath("dummy_fileA.txt")
            with open(uri, "w") as fp:
                fp.write("Hello world!")
            # Create store:
            fs = filestore(cache=True, cachedir=cachedir)
            # Then we read some dummy data from the dummy file to trigger caching
            with fs.open(uri, "r") as fp:
                fp.read()
            assert isinstance(fs.cachepath(uri), str)
            assert os.path.isfile(fs.cachepath(uri))
            # Now, we can clear the cache:
            fs.clear_cache()
            # And verify it does not exist anymore:
            with pytest.raises(CacheFileNotFound):
                fs.cachepath(uri)
            os.remove(uri)  # Delete dummy file


@requires_connection
class Test_HttpStore:
    def test_creation(self):
        fs = httpstore(cache=False)
        assert isinstance(fs.fs, fsspec.implementations.http.HTTPFileSystem)

    def test_trust_env(self):
        with modified_environ(HTTP_PROXY='http://dummy_proxy'):
            with argopy.set_options(trust_env=True):
                fs = httpstore(cache=False)
                with pytest.raises(aiohttp.client_exceptions.ClientConnectorError):
                    uri = "http://github.com/euroargodev/argopy-data/raw/master/ftp/dac/csiro/5900865/5900865_prof.nc"
                    fs.open_dataset(uri)

    def test_nocache(self):
        fs = httpstore(cache=False)
        with pytest.raises(FileSystemHasNoCache):
            fs.cachepath("dummy_uri")

    def test_cachable(self):
        fs = httpstore(cache=True)
        assert isinstance(fs.fs, fsspec.implementations.cached.WholeFileCacheFileSystem)

    def test_nocachefile(self):
        fs = httpstore(cache=True)
        with pytest.raises(CacheFileNotFound):
            fs.cachepath("dummy_uri")

    def test_cache_a_file(self):
        uri = "https://github.com/euroargodev/argopy-data/raw/master/ftp/ar_index_global_prof.txt"
        with tempfile.TemporaryDirectory() as cachedir:
            fs = httpstore(cache=True, cachedir=cachedir)
            fs.read_csv(uri, skiprows=8, header=0)
            assert isinstance(fs.cachepath(uri), str)

    def test_clear_cache(self):
        uri = "https://github.com/euroargodev/argopy-data/raw/master/ftp/ar_index_global_prof.txt"
        with tempfile.TemporaryDirectory() as cachedir:
            fs = httpstore(cache=True, cachedir=cachedir)
            fs.read_csv(uri, skiprows=8, header=0)
            assert isinstance(fs.cachepath(uri), str)
            assert os.path.isfile(fs.cachepath(uri))
            fs.clear_cache()
            with pytest.raises(CacheFileNotFound):
                fs.cachepath(uri)

    def test_open_dataset(self):
        uri = "https://github.com/euroargodev/argopy-data/raw/master/ftp/dac/csiro/5900865/5900865_prof.nc"
        fs = httpstore()
        assert isinstance(fs.open_dataset(uri), xr.Dataset)

    def test_open_mfdataset(self):
        fs = httpstore()
        uri = [
            "https://github.com/euroargodev/argopy-data/raw/master/ftp/dac/csiro/5900865/profiles/D5900865_00%i.nc"
            % i
            for i in [1, 2]
        ]
        for method in ["seq", "thread"]:
            for progress in [True, False]:
                assert isinstance(
                    fs.open_mfdataset(uri, method=method, progress=progress), xr.Dataset
                )
                assert is_list_of_datasets(
                    fs.open_mfdataset(
                        uri, method=method, progress=progress, concat=False
                    )
                )

    @requires_connected_argovis
    def test_open_json(self):
        uri = "https://argovis.colorado.edu/catalog/mprofiles/?ids=['6902746_12']"
        fs = httpstore()
        assert is_list_of_dicts(fs.open_json(uri))

    @requires_connected_argovis
    def test_open_mfjson(self):
        fs = httpstore()
        uri = [
            "https://argovis.colorado.edu/catalog/mprofiles/?ids=['6902746_%i']" % i
            for i in [12, 13]
        ]
        for method in ["seq", "thread"]:
            for progress in [True, False]:
                lst = fs.open_mfjson(uri, method=method, progress=progress)
                assert all(is_list_of_dicts(x) for x in lst)

    def test_read_csv(self):
        uri = "https://github.com/euroargodev/argopy-data/raw/master/ftp/ar_index_global_prof.txt"
        fs = httpstore()
        assert isinstance(
            fs.read_csv(uri, skiprows=8, header=0), pd.core.frame.DataFrame
        )


@skip_this_for_debug
class Test_IndexFilter_WMO:
    kwargs = [
        {"WMO": 6901929},
        {"WMO": [6901929, 2901623]},
        {"CYC": 1},
        {"CYC": [1, 6]},
        {"WMO": 6901929, "CYC": 36},
        {"WMO": 6901929, "CYC": [5, 45]},
        {"WMO": [6901929, 2901623], "CYC": 2},
        {"WMO": [6901929, 2901623], "CYC": [2, 23]},
        {},
    ]

    def test_creation(self):
        for kw in self.kwargs:
            filt = indexfilter_wmo(**kw)
            assert isinstance(filt, argopy.stores.argo_index.indexfilter_wmo)

    def test_filters_uri(self):
        for kw in self.kwargs:
            filt = indexfilter_wmo(**kw)
            assert isinstance(filt.uri, str)

    def test_filters_sha(self):
        for kw in self.kwargs:
            filt = indexfilter_wmo(**kw)
            assert isinstance(filt.sha, str) and len(filt.sha) == 64

    @requires_connection
    def test_filters_run(self):
        ftproot, flist = argopy.tutorial.open_dataset("localftp")
        index_file = os.path.sep.join([ftproot, "ar_index_global_prof.txt"])
        for kw in self.kwargs:
            filt = indexfilter_wmo(**kw)
            with open(index_file, "r") as f:
                results = filt.run(f)
                if results:
                    assert isinstance(results, str)
                else:
                    assert results is None


@skip_this_for_debug
@requires_connection
class Test_IndexStore:
    ftproot, flist = argopy.tutorial.open_dataset("localftp")
    index_file = os.path.sep.join([ftproot, "ar_index_global_prof.txt"])

    kwargs_wmo = [
        {"WMO": 6901929},
        {"WMO": [6901929, 2901623]},
        {"CYC": 1},
        {"CYC": [1, 6]},
        {"WMO": 6901929, "CYC": 36},
        {"WMO": 6901929, "CYC": [5, 45]},
        {"WMO": [6901929, 2901623], "CYC": 2},
        {"WMO": [6901929, 2901623], "CYC": [2, 23]},
        {},
    ]

    kwargs_box = [
        {"BOX": [-60, -40, 40.0, 60.0]},
        {"BOX": [-60, -40, 40.0, 60.0, "2007-08-01", "2007-09-01"]},
    ]

    def test_creation(self):
        assert isinstance(indexstore(), argopy.stores.argo_index.indexstore)
        assert isinstance(indexstore(cache=True), argopy.stores.argo_index.indexstore)
        assert isinstance(
            indexstore(cache=True, cachedir="."), argopy.stores.argo_index.indexstore
        )
        assert isinstance(
            indexstore(index_file="toto.txt"), argopy.stores.argo_index.indexstore
        )

    def test_search_wmo(self):
        for kw in self.kwargs_wmo:
            df = indexstore(cache=False, index_file=self.index_file).read_csv(
                indexfilter_wmo(**kw)
            )
            assert isinstance(df, pd.core.frame.DataFrame)

    def test_search_box(self):
        for kw in self.kwargs_box:
            df = indexstore(cache=False, index_file=self.index_file).read_csv(
                indexfilter_box(**kw)
            )
            assert isinstance(df, pd.core.frame.DataFrame)<|MERGE_RESOLUTION|>--- conflicted
+++ resolved
@@ -19,14 +19,9 @@
 from argopy.stores.filesystems import new_fs
 
 from argopy.errors import FileSystemHasNoCache, CacheFileNotFound
-<<<<<<< HEAD
 from . import requires_connection, requires_connected_argovis, skip_this_for_debug
 from argopy.utilities import is_list_of_datasets, is_list_of_dicts, modified_environ
 
-=======
-from . import requires_connection, requires_connected_argovis
-from argopy.utilities import is_list_of_datasets, is_list_of_dicts
->>>>>>> c0bb0acb
 
 class Test_new_fs:
     id_implementation = lambda y, x: [k for k, v in known_implementations.items()  # noqa: E731
@@ -219,6 +214,23 @@
             fs.read_csv(uri, skiprows=8, header=0), pd.core.frame.DataFrame
         )
 
+    def test_cachefile(self):
+        uri = "https://github.com/euroargodev/argopy-data/raw/master/ftp/ar_index_global_prof.txt"
+        with tempfile.TemporaryDirectory() as cachedir:
+            fs = httpstore(cache=True, cachedir=cachedir)
+            fs.read_csv(uri, skiprows=8, header=0)
+            assert isinstance(fs.cachepath(uri), str)
+
+    def test_clear_cache(self):
+        uri = "https://github.com/euroargodev/argopy-data/raw/master/ftp/ar_index_global_prof.txt"
+        with tempfile.TemporaryDirectory() as cachedir:
+            fs = httpstore(cache=True, cachedir=cachedir)
+            fs.read_csv(uri, skiprows=8, header=0)
+            assert isinstance(fs.cachepath(uri), str)
+            assert os.path.isfile(fs.cachepath(uri))
+            fs.clear_cache()
+            with pytest.raises(CacheFileNotFound):
+                fs.cachepath(uri)
 
 @skip_this_for_debug
 class Test_IndexFilter_WMO:
