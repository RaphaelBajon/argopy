--- conflicted
+++ resolved
@@ -32,187 +32,4 @@
 if has_ipython:
     import IPython
 
-<<<<<<< HEAD
-    dsh = argopy.dashboard()
-    assert isinstance(dsh, IPython.lib.display.IFrame)
-
-    dsh = argopy.dashboard(wmo=5904797)
-    assert isinstance(dsh, IPython.lib.display.IFrame)
-
-    dsh = argopy.dashboard(wmo=5904797, cyc=3)
-    assert isinstance(dsh, IPython.lib.display.IFrame)
-
-
-@requires_connection
-def test_open_sat_altim_report():
-    if has_ipython:
-        import IPython
-
-    dsh = open_sat_altim_report(WMO=5904797, embed='dropdown')
-    if has_ipython:
-        assert isinstance(dsh(5904797), IPython.display.Image)
-    else:
-        assert isinstance(dsh, dict)
-
-
-@requires_gdac
-@requires_matplotlib
-class Test_index_plot:
-    src = "gdac"
-    local_ftp = argopy.tutorial.open_dataset("gdac")[0]
-    requests = {
-        "float": [[2901623], [2901623, 6901929, 5906072]],
-        "profile": [[2901623, 12], [6901929, [5, 45]]],
-        "region": [
-            [-60, -40, 40.0, 60.0],
-            [-60, -40, 40.0, 60.0, "2007-08-01", "2007-09-01"],
-        ],
-    }
-
-    def __test_traj_plot(self, df):
-        for ws in [False, has_seaborn]:
-            for wc in [False, has_cartopy]:
-                for legend in [True, False]:
-                    fig, ax = plot_trajectory(
-                        df, with_seaborn=ws, with_cartopy=wc, add_legend=legend
-                    )
-                    assert isinstance(fig, mpl.figure.Figure)
-
-                    expected_ax_type = (
-                        cartopy.mpl.geoaxes.GeoAxesSubplot
-                        if has_cartopy and wc
-                        else mpl.axes.Axes
-                    )
-                    assert isinstance(ax, expected_ax_type)
-
-                    expected_lg_type = mpl.legend.Legend if legend else type(None)
-                    assert isinstance(ax.get_legend(), expected_lg_type)
-
-                    mpl.pyplot.close(fig)
-
-    def __test_bar_plot(self, df):
-        for ws in [False, has_seaborn]:
-            for by in [
-                "institution",
-                "profiler",
-                "ocean"
-            ]:
-                fig, ax = bar_plot(df, by=by, with_seaborn=ws)
-                assert isinstance(fig, mpl.figure.Figure)
-                mpl.pyplot.close(fig)
-
-    def test_traj_plot_region(self):
-        with argopy.set_options(src=self.src, ftp=self.local_ftp):
-            for arg in self.requests["region"]:
-                loader = ArgoIndexFetcher().region(arg).load()
-                self.__test_traj_plot(loader.index)
-
-    def test_traj_plot_float(self):
-        with argopy.set_options(src=self.src, ftp=self.local_ftp):
-            for arg in self.requests["float"]:
-                loader = ArgoIndexFetcher().float(arg).load()
-                self.__test_traj_plot(loader.index)
-
-    def test_traj_plot_profile(self):
-        with argopy.set_options(src=self.src, ftp=self.local_ftp):
-            for arg in self.requests["profile"]:
-                loader = ArgoIndexFetcher().profile(*arg).load()
-                self.__test_traj_plot(loader.index)
-
-    def test_bar_plot_region(self):
-        with argopy.set_options(src=self.src, ftp=self.local_ftp):
-            for arg in self.requests["region"]:
-                loader = ArgoIndexFetcher().region(arg).load()
-                self.__test_bar_plot(loader.index)
-
-    def test_bar_plot_float(self):
-        with argopy.set_options(src=self.src, ftp=self.local_ftp):
-            for arg in self.requests["float"]:
-                loader = ArgoIndexFetcher().float(arg).load()
-                self.__test_bar_plot(loader.index)
-
-    def test_bar_plot_profile(self):
-        with argopy.set_options(src=self.src, ftp=self.local_ftp):
-            for arg in self.requests["profile"]:
-                loader = ArgoIndexFetcher().profile(*arg).load()
-                self.__test_bar_plot(loader.index)
-
-
-@requires_gdac
-@requires_matplotlib
-class Test_data_plot:
-    src = "gdac"
-    local_ftp = argopy.tutorial.open_dataset("gdac")[0]
-    requests = {
-        "float": [[2901623], [2901623, 6901929, 5906072]],
-        "profile": [[2901623, 12], [6901929, [5, 45]]],
-        "region": [
-            [-60, -40, 40.0, 60.0, 0., 10.],
-            [-60, -40, 40.0, 60.0, 0., 10., "2007-08-01", "2007-09-01"],
-        ],
-    }
-
-    def __test_traj_plot(self, df):
-        for ws in [False, has_seaborn]:
-            for wc in [False, has_cartopy]:
-                for legend in [True, False]:
-                    fig, ax = plot_trajectory(
-                        df, with_seaborn=ws, with_cartopy=wc, add_legend=legend
-                    )
-                    assert isinstance(fig, mpl.figure.Figure)
-
-                    expected_ax_type = (
-                        cartopy.mpl.geoaxes.GeoAxesSubplot
-                        if has_cartopy and wc
-                        else mpl.axes.Axes
-                    )
-                    assert isinstance(ax, expected_ax_type)
-
-                    expected_lg_type = mpl.legend.Legend if legend else type(None)
-                    assert isinstance(ax.get_legend(), expected_lg_type)
-
-                    mpl.pyplot.close(fig)
-
-    def __test_bar_plot(self, df):
-        for ws in [False, has_seaborn]:
-            for by in [
-                "institution",
-                "profiler"
-            ]:
-                fig, ax = bar_plot(df, by=by, with_seaborn=ws)
-                assert isinstance(fig, mpl.figure.Figure)
-                mpl.pyplot.close(fig)
-
-    def test_traj_plot_region(self):
-        with argopy.set_options(src=self.src, ftp=self.local_ftp):
-            for arg in self.requests["region"]:
-                loader = ArgoDataFetcher().region(arg).load()
-                self.__test_traj_plot(loader.index)
-
-    def test_traj_plot_float(self):
-        with argopy.set_options(src=self.src, ftp=self.local_ftp):
-            for arg in self.requests["float"]:
-                loader = ArgoDataFetcher().float(arg).load()
-                self.__test_traj_plot(loader.index)
-
-    def test_traj_plot_profile(self):
-        with argopy.set_options(src=self.src, ftp=self.local_ftp):
-            for arg in self.requests["profile"]:
-                loader = ArgoDataFetcher().profile(*arg).load()
-                self.__test_traj_plot(loader.index)
-
-    def test_bar_plot_region(self):
-        with argopy.set_options(src=self.src, ftp=self.local_ftp):
-            for arg in self.requests["region"]:
-                loader = ArgoDataFetcher().region(arg)
-                self.__test_bar_plot(loader.to_index(full=True))
-
-    def test_bar_plot_float(self):
-        with argopy.set_options(src=self.src, ftp=self.local_ftp):
-            for arg in self.requests["float"]:
-                loader = ArgoDataFetcher().float(arg)
-                self.__test_bar_plot(loader.to_index(full=True))
-=======
-log = logging.getLogger("argopy.tests.plot")
->>>>>>> f6699d4c
-
+log = logging.getLogger("argopy.tests.plot")