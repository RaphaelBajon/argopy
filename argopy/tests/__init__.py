--- conflicted
+++ resolved
@@ -13,187 +13,4 @@
 
 argopy.set_options(api_timeout=4 * 60)  # From Github actions, requests can take a while
 argopy.show_options()
-<<<<<<< HEAD
-argopy.show_versions()
-
-
-def _importorskip(modname):
-    try:
-        importlib.import_module(modname)  # noqa: E402
-        has = True
-    except ImportError:
-        has = False
-    func = pytest.mark.skipif(not has, reason="Requires {}".format(modname))
-    return has, func
-
-
-def _connectskip(connected, msg):
-    func = pytest.mark.skipif(not connected, reason="Requires {}".format(msg))
-    return connected, func
-
-
-def _xfail(name, msg):
-    func = pytest.mark.xfail(run=name, reason=msg)
-    return name, func
-
-
-AVAILABLE_SOURCES = list_available_data_src()
-AVAILABLE_INDEX_SOURCES = list_available_index_src()
-CONNECTED = isconnected()
-
-has_fetcher, requires_fetcher = _connectskip(
-    len(AVAILABLE_SOURCES) > 0, "at least one data fetcher"
-)
-has_fetcher_index, requires_fetcher_index = _connectskip(
-    len(AVAILABLE_INDEX_SOURCES) > 0, "at least one index fetcher"
-)
-
-##########
-# ERDDAP #
-##########
-if CONNECTED:
-    DSEXISTS = erddap_ds_exists(ds="ArgoFloats")
-    DSEXISTS_bgc = erddap_ds_exists(ds="ArgoFloats-synthetic-BGC")
-    DSEXISTS_ref = erddap_ds_exists(ds="ArgoFloats-ref")
-    DSEXISTS_index = erddap_ds_exists(ds="ArgoFloats-index")
-else:
-    DSEXISTS = False
-    DSEXISTS_bgc = False
-    DSEXISTS_ref = False
-    DSEXISTS_index = False
-
-has_connection, requires_connection = _connectskip(
-    CONNECTED, "an internet connection"
-)
-
-has_erddap, requires_erddap = _connectskip(
-    "erddap" in AVAILABLE_SOURCES, "erddap data fetcher"
-)
-
-has_erddap_phy, requires_erddap_phy = _connectskip(
-    DSEXISTS, "erddap requires a valid core Argo dataset from Ifremer server"
-)
-
-has_erddap_bgc, requires_erddap_bgc = _connectskip(
-    DSEXISTS_bgc, "erddap requires a valid BGC Argo dataset from Ifremer server"
-)
-
-has_erddap_ref, requires_erddap_ref = _connectskip(
-    DSEXISTS_ref, "erddap requires a valid Reference Argo dataset from Ifremer server"
-)
-
-has_erddap_index, requires_erddap_index = _connectskip(
-    DSEXISTS_index, "erddap requires a valid Argo Index from Ifremer server"
-)
-
-has_connected_erddap = has_connection and has_erddap
-requires_connected_erddap = pytest.mark.skipif(
-    not has_connected_erddap, reason="Requires a live Ifremer erddap server"
-)
-has_connected_erddap_phy = has_connection and has_erddap and has_erddap_phy
-requires_connected_erddap_phy = pytest.mark.skipif(
-    not has_connected_erddap_phy,
-    reason="Requires a live and valid core Argo dataset from Ifremer erddap server",
-)
-has_connected_erddap_bgc = has_connection and has_erddap and has_erddap_bgc
-requires_connected_erddap_bgc = pytest.mark.skipif(
-    not has_connected_erddap_bgc,
-    reason="Requires a live and valid BGC Argo dataset from Ifremer erddap server",
-)
-has_connected_erddap_ref = has_connection and has_erddap and has_erddap_ref
-requires_connected_erddap_ref = pytest.mark.skipif(
-    not has_connected_erddap_ref,
-    reason="Requires a live and valid Reference Argo dataset from Ifremer erddap server",
-)
-has_connected_erddap_index = has_connection and has_erddap and has_erddap_index
-requires_connected_erddap_index = pytest.mark.skipif(
-    not has_connected_erddap_index,
-    reason="Requires a live and valid Argo Index from Ifremer erddap server",
-)
-
-ci_erddap_index = pytest.mark.skipif(True, reason="Tests disabled for erddap index fetcher")
-
-###########
-# ARGOVIS #
-###########
-has_argovis, requires_argovis = _connectskip(
-    "argovis" in AVAILABLE_SOURCES, "argovis data fetcher"
-)
-
-has_connected_argovis = has_connection and has_argovis
-requires_connected_argovis = pytest.mark.skipif(
-    not has_connected_argovis, reason="Requires a live Argovis server"
-)
-
-############
-# LOCALFTP #
-############
-has_localftp, requires_localftp = _connectskip(
-    "localftp" in AVAILABLE_SOURCES, "the localftp data fetcher"
-)
-has_localftp_index, requires_localftp_index = _connectskip(
-    "localftp" in AVAILABLE_INDEX_SOURCES, "the localftp index fetcher"
-)
-
-########
-# PLOT #
-########
-has_matplotlib, requires_matplotlib = _importorskip("matplotlib")
-has_seaborn, requires_seaborn = _importorskip("seaborn")
-has_cartopy, requires_cartopy = _importorskip("cartopy")
-has_ipython, requires_ipython = _importorskip("IPython")
-
-############
-# Fix for issues discussed here:
-# - https://github.com/euroargodev/argopy/issues/63#issuecomment-742379699
-# - https://github.com/euroargodev/argopy/issues/96
-safe_to_fsspec_version = pytest.mark.skipif(
-    version.parse(fsspec.__version__) > version.parse("0.8.3"),
-    reason="fsspec version %s > 0.8.3 (https://github.com/euroargodev/argopy/issues/96)" % fsspec.__version__
-)
-skip_this_for_debug = pytest.mark.skipif(True, reason="Skipped temporarily for debug")
-
-
-############
-def safe_to_server_errors(test_func):
-    """ Test fixture to make sure we don't fail because of an error from the server, not our Fault ! """
-
-    def test_wrapper(fix):
-        try:
-            test_func(fix)
-        except ErddapServerError as e:
-            # Test is passed when something goes wrong because of the erddap server
-            warnings.warn(
-                "\nSomething happened on erddap server that should not: %s" % str(e.args)
-            )
-            pass
-        except ArgovisServerError as e:
-            # Test is passed when something goes wrong because of the argovis server
-            warnings.warn(
-                "\nSomething happened on argovis server that should not: %s" % str(e.args)
-            )
-            pass
-        except DataNotFound as e:
-            # We make sure that data requested by tests are available from API, so this must be a server side error !
-            warnings.warn("\nDataNotFound, Something happened on server side with:\n\t-%s" % "\n\t-".join(list(e.path)))
-            # traceback.print_tb(e.__traceback__)
-            pass
-        except ServerDisconnectedError as e:
-            # We can't do anything about this !
-            warnings.warn("\n We were disconnected from server !\n%s" % str(e.args))
-            pass
-        except ClientResponseError as e:
-            # The server is sending back an error when creating the response
-            warnings.warn("\nAnother server side error:\n%s" % str(e.args))
-            pass
-        except FileNotFoundError as e:
-            warnings.warn("\nServer didn't return the data:\n%s" % str(e.args))
-            pass
-        except Exception as e:
-            warnings.warn("\nUnknown server error:\n%s" % str(e.args))
-            raise
-
-    return test_wrapper
-=======
-argopy.show_versions()
->>>>>>> 0c408e9f
+argopy.show_versions()