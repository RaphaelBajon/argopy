--- conflicted
+++ resolved
@@ -25,13 +25,9 @@
 # Other Import
 from . import utilities  # noqa: E402
 from . import stores  # noqa: E402
-<<<<<<< HEAD
-from .utilities import show_versions, show_options, clear_cache, lscache, TopoFetcher  # noqa: E402
-=======
 from . import errors  # noqa: E402
 from . import plotters  # noqa: E402
-from .utilities import show_versions, show_options, clear_cache, TopoFetcher  # noqa: E402
->>>>>>> 43210014
+from .utilities import show_versions, show_options, clear_cache, lscache, TopoFetcher  # noqa: E402
 from .utilities import monitor_status as status  # noqa: E402
 from .options import set_options  # noqa: E402
 from .plotters import open_dashboard as dashboard  # noqa: E402
