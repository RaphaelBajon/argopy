#!/bin/env python
# -*coding: UTF-8 -*-
"""

High level helper methods to load Argo data from any source
The facade should be able to work with all available data access point,

Validity of access points parameters (eg: wmo) is made here, not at the data/index source fetcher level

"""

import warnings
import xarray as xr
import pandas as pd
import logging

from argopy.options import OPTIONS, _VALIDATORS
from .errors import InvalidFetcherAccessPoint, InvalidFetcher
from .utilities import list_available_data_src, list_available_index_src, is_box, is_indexbox, check_wmo
from .plotters import plot_trajectory, bar_plot


AVAILABLE_DATA_SOURCES = list_available_data_src()
AVAILABLE_INDEX_SOURCES = list_available_index_src()

log = logging.getLogger("argopy.fetchers.facade")


def checkAccessPoint(AccessPoint):
    """ Decorator to validate fetcher access points of a given data source

        This decorator will check if an access point (eg: 'profile') is available for the data source (eg: 'erddap')
        used to initiate the checker. If not, an error is raised.
    """
    def wrapper(*args):
        if AccessPoint.__name__ not in args[0].valid_access_points:
            raise InvalidFetcherAccessPoint(
                            "'%s' not available with '%s' src. Available access point(s): %s" %
                            (AccessPoint.__name__, args[0]._src, ", ".join(args[0].Fetchers.keys()))
                        )
        return AccessPoint(*args)
    return wrapper


class ArgoDataFetcher:
    """ Fetcher and post-processor of Argo data (API facade) """

    def __init__(self, mode: str = "", src: str = "", ds: str = "", **fetcher_kwargs):

        """ Create a fetcher instance

        Parameters
        ----------
        mode: str, optional
            User mode. Eg: ``standard`` or ``expert``. Set to OPTIONS['mode'] by default if empty.
        src: str, optional
             Source of the data to use. Eg: ``erddap``. Set to OPTIONS['src'] by default if empty.
        ds: str, optional
            Name of the dataset to load. Eg: ``phy``. Set to OPTIONS['dataset'] by default if empty.
        **fetcher_kwargs: optional
            Additional arguments passed on data source instance creation of each access points.

        Returns
        -------
        :class:`argopy.fetchers.ArgoDataFetcher`
        """

        # Facade options:
        self._mode = OPTIONS["mode"] if mode == "" else mode
        self._dataset_id = OPTIONS["dataset"] if ds == "" else ds
        self._src = OPTIONS["src"] if src == "" else src

        _VALIDATORS["mode"](self._mode)
        _VALIDATORS["src"](self._src)
        _VALIDATORS["dataset"](self._dataset_id)

        # Load data source access points:
        if self._src not in AVAILABLE_DATA_SOURCES:
            raise InvalidFetcher(
                "Requested data fetcher '%s' not available ! Please try again with any of: %s"
                % (self._src, "\n".join(AVAILABLE_DATA_SOURCES))
            )
        else:
            Fetchers = AVAILABLE_DATA_SOURCES[self._src]

        # Auto-discovery of access points for this fetcher:
        # rq: Access point names for the facade are not the same as the access point of fetchers
        self.Fetchers = {}
        self.valid_access_points = []
        for p in Fetchers.access_points:
            if p == "wmo":  # Required for 'profile' and 'float'
                self.Fetchers["profile"] = Fetchers.Fetch_wmo
                self.valid_access_points.append("profile")
                self.Fetchers["float"] = Fetchers.Fetch_wmo
                self.valid_access_points.append("float")
            if p == "box":  # Required for 'region'
                self.Fetchers["region"] = Fetchers.Fetch_box
                self.valid_access_points.append("region")

        # Init sub-methods:
        self.fetcher = None
        if self._dataset_id not in Fetchers.dataset_ids:
            raise ValueError(
                "%s dataset is not available for this data source (%s)"
                % (self._dataset_id, self._src)
            )
        self.fetcher_kwargs = {**fetcher_kwargs}
        self.fetcher_options = {**{"ds": self._dataset_id}, **fetcher_kwargs}
        self.postproccessor = self.__empty_processor
        self._AccessPoint = None

        # Init data structure holders:
        self._index = None
        self._data = None

        # Dev warnings
        # Todo Clean-up before each release
        if self._dataset_id == "bgc" and self._mode == "standard":
            warnings.warn(
                "'BGC' dataset fetching in 'standard' user mode is not reliable. "
                "Try to switch to 'expert' mode if you encounter errors."
            )

    def __repr__(self):
        if self.fetcher:
            summary = [self.fetcher.__repr__()]
            if "parallel" in self.fetcher_options:
                summary.append(
                    "Backend: %s (parallel=%s)"
                    % (self._src, str(self.fetcher_options["parallel"]))
                )
            else:
                summary.append("Backend: %s" % self._src)
            summary.append("User mode: %s" % self._mode)
        else:
            summary = ["<datafetcher> 'Not initialised'"]
            summary.append("Current backend: %s" % self._src)
            summary.append("Available fetchers: %s" % ", ".join(self.Fetchers.keys()))
            summary.append("User mode: %s" % self._mode)
        return "\n".join(summary)

    def __empty_processor(self, xds):
        """ Do nothing to a dataset """
        return xds

    def __getattr__(self, key):
        """ Validate access points """
        valid_attrs = [
            "Fetchers",
            "fetcher",
            "fetcher_options",
            "postproccessor",
            "data",
            "index",
            "_loaded",
            "_request"
        ]
        if key not in self.valid_access_points and key not in valid_attrs:
            raise InvalidFetcherAccessPoint("'%s' is not a valid access point" % key)
        pass

    @property
    def uri(self):
        """ List of resources to load for a request

        This can be a list of paths or urls, depending on the data source selected.

        Returns
        -------
        list(str)
        """
        if self.fetcher:
            return self.fetcher.uri
        else:
            raise InvalidFetcherAccessPoint(
                " Initialize an access point (%s) first."
                % ",".join(self.Fetchers.keys())
            )

    @property
    def data(self):
        """ Data structure

            Returns
            --------
            :class:`xarray.DataArray`
        """
        if not isinstance(self._data, xr.Dataset):
            self.load()
        return self._data

    @property
    def index(self):
        """ Index structure, as returned by the to_index method

            Returns
            --------
            :class:`pandas.Dataframe`

        """
        if not isinstance(self._index, pd.core.frame.DataFrame):
            self.load()
        return self._index

    def dashboard(self, **kw):
        try:
            return self.fetcher.dashboard(**kw)
        except Exception:
            warnings.warn(
                "dashboard not available for this fetcher access point (%s/%s)"
                % (self._src, self._AccessPoint)
            )

    @checkAccessPoint
    def float(self, wmo, **kw):
        """ Float data fetcher

        Parameters
        ----------
        wmo: int, list(int)
            Define the list of Argo floats to load data for. This is a list of integers with WMO float identifiers.
            WMO is the World Meteorological Organization.

        Returns
        -------
        :class:`argopy.fetchers.ArgoDataFetcher.float`
            A data source fetcher for all float profiles
        """
        wmo = check_wmo(wmo)  # Check and return a valid list of WMOs
        if "CYC" in kw or "cyc" in kw:
            raise TypeError(
                "float() got an unexpected keyword argument 'cyc'. Use 'profile' access "
                "point to fetch specific profile data."
            )

        self.fetcher = self.Fetchers["float"](WMO=wmo, **self.fetcher_options)
        self._AccessPoint = "float"  # Register the requested access point
        self._AccessPoint_data = {'wmo': wmo}  # Register the requested access point data

        if self._mode == "standard" and self._dataset_id != "ref":
            def postprocessing(xds):
                xds = self.fetcher.filter_data_mode(xds)
                xds = self.fetcher.filter_qc(xds)
                xds = self.fetcher.filter_variables(xds, self._mode)
                return xds

            self.postproccessor = postprocessing

        return self

    @checkAccessPoint
    def profile(self, wmo, cyc):
        """  Profile data fetcher

        Parameters
        ----------
        wmo: int, list(int)
            Define the list of Argo floats to load data for. This is a list of integers with WMO float identifiers.
            WMO is the World Meteorological Organization.
        cyc: list(int)
            Define the list of cycle numbers to load for each Argo floats listed in ``wmo``.

        Returns
        -------
        :class:`argopy.fetchers.ArgoDataFetcher.profile`
            A data source fetcher for specific float profiles
        """
        wmo = check_wmo(wmo)  # Check and return a valid list of WMOs
        self.fetcher = self.Fetchers["profile"](WMO=wmo, CYC=cyc, **self.fetcher_options)
        self._AccessPoint = "profile"  # Register the requested access point
        self._AccessPoint_data = {'wmo': wmo, 'cyc': cyc}  # Register the requested access point data

        if self._mode == "standard" and self._dataset_id != "ref":
            def postprocessing(xds):
                xds = self.fetcher.filter_data_mode(xds)
                xds = self.fetcher.filter_qc(xds)
                xds = self.fetcher.filter_variables(xds, self._mode)
                return xds
            self.postproccessor = postprocessing

        return self

    @checkAccessPoint
    def region(self, box: list):
        """ Space/time domain data fetcher

        Parameters
        ----------
        box: list()
            Define the domain to load Argo data for. The box list is made of:
                - lon_min: float, lon_max: float,
                - lat_min: float, lat_max: float,
                - dpt_min: float, dpt_max: float,
                - date_min: str (optional), date_max: str (optional)

            Longitude, latitude and pressure bounds are required, while the two bounding dates are optional.
            If bounding dates are not specified, the entire time series is fetched.
            Eg: [-60, -55, 40., 45., 0., 10., '2007-08-01', '2007-09-01']

        Returns
        -------
        :class:`argopy.fetchers.ArgoDataFetcher`
            A data source fetcher for a space/time domain
        """
        is_box(box, errors="raise")  # Validate the box definition
        self.fetcher = self.Fetchers["region"](box=box, **self.fetcher_options)
        self._AccessPoint = "region"  # Register the requested access point
        self._AccessPoint_data = {'box': box}  # Register the requested access point data

        if self._mode == "standard" and self._dataset_id != "ref":
            def postprocessing(xds):
                xds = self.fetcher.filter_data_mode(xds)
                xds = self.fetcher.filter_qc(xds)
                xds = self.fetcher.filter_variables(xds, self._mode)
                return xds
            self.postproccessor = postprocessing

        return self

    def to_xarray(self, **kwargs):
        """ Fetch and return data as xarray.DataSet

            Returns
            -------
            :class:`xarray.DataSet`
        """
        if not self.fetcher:
            raise InvalidFetcher(
                " Initialize an access point (%s) first."
                % ",".join(self.Fetchers.keys())
            )
        xds = self.fetcher.to_xarray(**kwargs)
        xds = self.postproccessor(xds)
        return xds

    def to_dataframe(self, **kwargs):
        """  Fetch and return data as pandas.Dataframe

            Returns
            -------
            :class:`pandas.Dataframe`
        """
        if not self.fetcher:
            raise InvalidFetcher(
                " Initialize an access point (%s) first."
                % ",".join(self.Fetchers.keys())
            )
        return self.load().data.to_dataframe(**kwargs)

    def to_index(self, full: bool = False):
        """ Create an index of Argo data

            Parameters
            ----------
            full: bool
                Should extract a full index, as returned by an IndexFetcher or only a space/time
                index of fetched profiles (this is the default choice, i.e. full=False).

            Returns
            -------
            :class:`pandas.Dataframe`
        """
        if not full:
            self.load()
            ds = self.data.argo.point2profile()
            df = (
                ds.drop_vars(set(ds.data_vars) - set(["PLATFORM_NUMBER"]))
                .drop_dims("N_LEVELS")
                .to_dataframe()
            )
            df = (
                df.reset_index()
                .rename(
                    columns={
                        "PLATFORM_NUMBER": "wmo",
                        "LONGITUDE": "longitude",
                        "LATITUDE": "latitude",
                        "TIME": "date",
                    }
                )
                .drop(columns="N_PROF")
            )
            df = df[["date", "latitude", "longitude", "wmo"]]

        else:
            # Instantiate and load an IndexFetcher:
            index_loader = ArgoIndexFetcher(mode=self._mode,
                                            src=self._src,
                                            ds=self._dataset_id,
                                            **self.fetcher_kwargs)
            if self._AccessPoint == 'float':
                index_loader.float(self._AccessPoint_data['wmo']).load()
            if self._AccessPoint == 'profile':
                index_loader.profile(self._AccessPoint_data['wmo'], self._AccessPoint_data['cyc']).load()
            if self._AccessPoint == 'region':
                # Convert data box to index box (remove depth info):
                index_box = self._AccessPoint_data['box'].copy()
                del index_box[4:6]
                index_loader.region(index_box).load()
            df = index_loader.index

            if self._loaded and self._mode == 'standard' and len(self._index) != len(df):
                warnings.warn("Loading a full index in 'standard' user mode may lead to more profiles in the "
                              "index than reported in data.")

            # Possibly replace the light index with the full version:
            if not self._loaded or self._request == self.__repr__():
                self._index = df

        return df

    def load(self, force: bool = False, **kwargs):
        """ Load data in memory

            Apply the default to_xarray() and to_index() methods and store results in memory.
            Access loaded measurements structure with the `data` and `index` properties::

                ds = ArgoDataFetcher().profile(6902746, 34).load().data
                # or
                df = ArgoDataFetcher().float(6902746).load().index

            Parameters
            ----------
            force: bool
                Force loading, default is False.

            Returns
            -------
            :class:`argopy.fetchers.ArgoDataFetcher.float`
                Data fetcher with `data` and `index` properties in memory
        """
        # Force to load data if the fetcher definition has changed
        if self._loaded and self._request != self.__repr__():
            force = True

        if not self._loaded or force:
            # Fetch measurements:
            self._data = self.to_xarray(**kwargs)
            # Next 2 lines must come before ._index because to_index() calls back on .load() to read .data
            self._request = self.__repr__()  # Save definition of loaded data
            self._loaded = True
            # Extract measurements index from data:
            self._index = self.to_index(full=False)
        return self

    def clear_cache(self):
        """ Clear data cached by fetcher """
        if not self.fetcher:
            raise InvalidFetcher(
                " Initialize an access point (%s) first."
                % ",".join(self.Fetchers.keys())
            )
        return self.fetcher.clear_cache()

    def plot(self, ptype="trajectory", **kwargs):
        """ Create custom plots from data

            Parameters
            ----------
            ptype: str
                Type of plot to generate. This can be: 'trajectory',' profiler', 'dac'.

            Returns
            -------
            fig: :class:`matplotlib.figure.Figure`
            ax: :class:`matplotlib.axes.Axes`
        """
        self.load()
        if "institution" not in self.index:
            self.to_index(full=True)
        if ptype in ["dac", "institution"]:
            if "institution" not in self.index:
                self.to_index(full=True)
            return bar_plot(self.index, by="institution", **kwargs)
        elif ptype == "profiler":
            if "profiler" not in self.index:
                self.to_index(full=True)
            return bar_plot(self.index, by="profiler", **kwargs)
        elif ptype == "trajectory":
            return plot_trajectory(self.index, **kwargs)
        else:
            raise ValueError(
                "Type of plot unavailable. Use: 'dac', 'profiler' or 'trajectory' (default)"
            )


class ArgoIndexFetcher:
    """
    Specs discussion :
    https://github.com/euroargodev/argopy/issues/8
    https://github.com/euroargodev/argopy/pull/6)

    Usage:

    from argopy import ArgoIndexFetcher
    idx = ArgoIndexFetcher.region([-75, -65, 10, 20])
    idx.plot.trajectories()
    idx.load().to_dataframe()

    Fetch and process Argo index.

    Can return metadata from index of :
        - one or more float(s), defined by WMOs
        - one or more profile(s), defined for one WMO and one or more CYCLE NUMBER
        - a space/time rectangular domain, defined by lat/lon/pres/time range

    idx object can also be used as an input :
     argo_loader = ArgoDataFetcher(index=idx)

    Specify here all options to data_fetchers

    """

    def __init__(self, mode: str = "", src: str = "", ds: str = "", **fetcher_kwargs):

        # Facade options:
        self._mode = OPTIONS["mode"] if mode == "" else mode
        self._dataset_id = OPTIONS["dataset"] if ds == "" else ds
        self._src = OPTIONS["src"] if src == "" else src

        _VALIDATORS["mode"](self._mode)
        _VALIDATORS["src"](self._src)

        # Load data source access points:
        if self._src not in AVAILABLE_INDEX_SOURCES:
            raise InvalidFetcher(
                "Requested index fetcher '%s' not available ! "
                "Please try again with any of: %s"
                % (self._src, "\n".join(AVAILABLE_INDEX_SOURCES))
            )
        else:
            Fetchers = AVAILABLE_INDEX_SOURCES[self._src]

        # Auto-discovery of access points for this fetcher:
        # rq: Access point names for the facade are not the same as the access point of fetchers
        self.Fetchers = {}
        self.valid_access_points = []
        for p in Fetchers.access_points:
            if p == "wmo":  # Required for 'profile' and 'float'
                self.Fetchers["profile"] = Fetchers.Fetch_wmo
                self.valid_access_points.append("profile")
                self.Fetchers["float"] = Fetchers.Fetch_wmo
                self.valid_access_points.append("float")
            if p == "box":  # Required for 'region'
                self.Fetchers["region"] = Fetchers.Fetch_box
                self.valid_access_points.append("region")

        # Init sub-methods:
        self.fetcher = None
        if self._dataset_id not in Fetchers.dataset_ids:
            raise ValueError(
                "%s dataset is not available for this index source (%s)"
                % (self._dataset_id, self._src)
            )
        self.fetcher_options = {**fetcher_kwargs}
        self.postproccessor = self.__empty_processor
        self._AccessPoint = None

        # Init data structure holders:
        self._index = None

    def __repr__(self):
        if self.fetcher:
            summary = [self.fetcher.__repr__()]
            summary.append("Backend: %s" % self._src)
            summary.append("User mode: %s" % self._mode)
        else:
            summary = ["<indexfetcher> 'Not initialised'"]
            summary.append("Current backend: %s" % self._src)
            summary.append("Available fetchers: %s" % ", ".join(self.Fetchers.keys()))
            summary.append("User mode: %s" % self._mode)
        return "\n".join(summary)

    def __empty_processor(self, xds):
        """ Do nothing to a dataset """
        return xds

    def __getattr__(self, key):
        """ Validate access points """
        valid_attrs = [
            "Fetchers",
            "fetcher",
            "fetcher_options",
            "postproccessor",
            "index",
            "_loaded",
        ]
        if key not in self.valid_access_points and key not in valid_attrs:
            raise InvalidFetcherAccessPoint("'%s' is not a valid access point" % key)
        pass

    @property
    def index(self):
        """ Index structure

            Returns
            --------
            :class:`pandas.Dataframe`
        """
        if not isinstance(self._index, pd.core.frame.DataFrame):
            self.load()
        return self._index

    @checkAccessPoint
    def float(self, wmo):
        """ Float index fetcher

        Parameters
        ----------
        wmo: list(int)
            Define the list of Argo floats to load data for. This is a list of integers with WMO numbers.

        Returns
        -------
<<<<<<< HEAD
        :class:`argopy.fetchers.ArgoIndexFetcher`
            A index fetcher initialised for all float profiles
        """
=======
        :class:`argopy.fetchers.ArgoIndexFetcher.float`
            An index source fetcher for all float profiles index
        """
        wmo = check_wmo(wmo)  # Check and return a valid list of WMOs
>>>>>>> fa2c88a2
        self.fetcher = self.Fetchers["float"](WMO=wmo, **self.fetcher_options)
        self._AccessPoint = "float"  # Register the requested access point
        return self

    @checkAccessPoint
    def profile(self, wmo, cyc):
        """ Profile index fetcher

<<<<<<< HEAD
        Parameters
        ----------
        wmo: list(int)
            Define the list of Argo floats to load data for. This is a list of integers with WMO numbers.
        cyc: list(int)
            Define the list of cycle numbers to load for each Argo floats listed in ``wmo``.

        Returns
        -------
        :class:`argopy.fetchers.ArgoIndexFetcher`
            A index fetcher initialised for specific float profiles
        """
=======
            Parameters
            ----------
            wmo: int, list(int)
                Define the list of Argo floats to load index for. This is a list of integers with WMO float identifiers.
                WMO is the World Meteorological Organization.
            cyc: list(int)
                Define the list of cycle numbers to load for each Argo floats listed in ``wmo``.

            Returns
            -------
            :class:`argopy.fetchers.ArgoIndexFetcher`
                A index fetcher initialised for specific float profiles
        """
        wmo = check_wmo(wmo)  # Check and return a valid list of WMOs
>>>>>>> fa2c88a2
        self.fetcher = self.Fetchers["profile"](WMO=wmo, CYC=cyc, **self.fetcher_options)
        self._AccessPoint = "profile"  # Register the requested access point
        return self

    @checkAccessPoint
    def region(self, box):
        """ Space/time domain index fetcher

        Parameters
        ----------
        box: list()
            Define the domain to load Argo index for. The box list is made of:
                - lon_min: float, lon_max: float,
                - lat_min: float, lat_max: float,
                - date_min: str (optional), date_max: str (optional)

            Longitude and latitude bounds are required, while the two bounding dates are optional.
            If bounding dates are not specified, the entire time series is fetched.
            Eg: [-60, -55, 40., 45., '2007-08-01', '2007-09-01']

        Returns
        -------
        :class:`argopy.fetchers.ArgoIndexFetcher`
            A index fetcher initialised for a space/time domain

        Warning
        -------
        Note that the box option for an index fetcher does not have pressure bounds, contrary to the data fetcher.
        """
        is_indexbox(box, errors="raise")  # Validate the box definition
        self.fetcher = self.Fetchers["region"](box=box, **self.fetcher_options)
        self._AccessPoint = "region"  # Register the requested access point
        return self

    def to_dataframe(self, **kwargs):
        """ Fetch and return index data as pandas Dataframe

            Returns
            -------
            :class:`pandas.Dataframe`
        """
        if not self.fetcher:
            raise InvalidFetcher(
                " Initialize an access point (%s) first."
                % ",".join(self.Fetchers.keys())
            )
        return self.fetcher.to_dataframe(**kwargs)

    def to_xarray(self, **kwargs):
        """ Fetch and return index data as xarray DataSet

            This is a shortcut to .load().index.to_xarray()

            Returns
            -------
            :class:`xarray.DataSet`
        """
        if self._AccessPoint not in self.valid_access_points:
            raise InvalidFetcherAccessPoint(
                " Initialize an access point (%s) first."
                % ",".join(self.Fetchers.keys())
            )
        return self.load().index.to_xarray(**kwargs)

    def to_csv(self, file: str = "output_file.csv"):
        """ Fetch and save index data as csv in a file

            This is a shortcut to .load().index.to_csv()

            Returns
            -------
            None
        """
        if self._AccessPoint not in self.valid_access_points:
            raise InvalidFetcherAccessPoint(
                " Initialize an access point (%s) first."
                % ",".join(self.Fetchers.keys())
            )
        return self.load().index.to_csv(file)

    def load(self, force: bool = False):
        """ Load index in memory

            Apply the default to_dataframe() method and store results in memory.
            Access loaded index structure with the `index` property::

                df = ArgoIndexFetcher().float(6902746).load().index

            Parameters
            ----------
            force: bool
                Force loading, default is False.

            Returns
            -------
            :class:`argopy.fetchers.ArgoIndexFetcher.float`
                Index fetcher with `index` property in memory
        """
        # Force to load data if the fetcher definition has changed
        if self._loaded and self._request != self.__repr__():
            force = True

        if not self._loaded or force:
            self._index = self.to_dataframe()
            self._request = self.__repr__()  # Save definition of loaded data
            self._loaded = True
        return self

    def plot(self, ptype="trajectory", **kwargs):
        """ Create custom plots from index

            Parameters
            ----------
            ptype: str
                Type of plot to generate. This can be: 'trajectory',' profiler', 'dac'.

            Returns
            -------
            fig: :class:`matplotlib.figure.Figure`
            ax: :class:`matplotlib.axes.Axes`
        """
        self.load()
        if ptype in ["dac", "institution"]:
            return bar_plot(self.index, by="institution", **kwargs)
        elif ptype == "profiler":
            return bar_plot(self.index, by="profiler", **kwargs)
        elif ptype == "trajectory":
            return plot_trajectory(self.index.sort_values(["file"]), **kwargs)
        else:
            raise ValueError(
                "Type of plot unavailable. Use: 'dac', 'profiler' or 'trajectory' (default)"
            )

    def clear_cache(self):
        """ Clear fetcher cached data """
        return self.fetcher.clear_cache()<|MERGE_RESOLUTION|>--- conflicted
+++ resolved
@@ -612,16 +612,10 @@
 
         Returns
         -------
-<<<<<<< HEAD
-        :class:`argopy.fetchers.ArgoIndexFetcher`
-            A index fetcher initialised for all float profiles
-        """
-=======
         :class:`argopy.fetchers.ArgoIndexFetcher.float`
             An index source fetcher for all float profiles index
         """
         wmo = check_wmo(wmo)  # Check and return a valid list of WMOs
->>>>>>> fa2c88a2
         self.fetcher = self.Fetchers["float"](WMO=wmo, **self.fetcher_options)
         self._AccessPoint = "float"  # Register the requested access point
         return self
@@ -630,20 +624,6 @@
     def profile(self, wmo, cyc):
         """ Profile index fetcher
 
-<<<<<<< HEAD
-        Parameters
-        ----------
-        wmo: list(int)
-            Define the list of Argo floats to load data for. This is a list of integers with WMO numbers.
-        cyc: list(int)
-            Define the list of cycle numbers to load for each Argo floats listed in ``wmo``.
-
-        Returns
-        -------
-        :class:`argopy.fetchers.ArgoIndexFetcher`
-            A index fetcher initialised for specific float profiles
-        """
-=======
             Parameters
             ----------
             wmo: int, list(int)
@@ -658,7 +638,6 @@
                 A index fetcher initialised for specific float profiles
         """
         wmo = check_wmo(wmo)  # Check and return a valid list of WMOs
->>>>>>> fa2c88a2
         self.fetcher = self.Fetchers["profile"](WMO=wmo, CYC=cyc, **self.fetcher_options)
         self._AccessPoint = "profile"  # Register the requested access point
         return self
