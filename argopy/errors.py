--- conflicted
+++ resolved
@@ -100,14 +100,8 @@
 
 
 class APIServerError(ValueError):
-<<<<<<< HEAD
-    """
-    Raise this when argopy is disrupted by an error due to an API, not argopy machinery
-    """
-=======
     """Raise this when argopy is disrupted by an error due to the Erddap, not argopy machinery."""
 
->>>>>>> d07b443e
     pass
 
 
@@ -118,12 +112,6 @@
 
 
 class ArgovisServerError(APIServerError):
-<<<<<<< HEAD
-    """
-    Raise this when argopy is disrupted by an error due to the Argovis, not argopy machinery
-    """
-=======
     """Raise this when argopy is disrupted by an error due to the Erddap, not argopy machinery."""
 
->>>>>>> d07b443e
     pass