#!/bin/env python
# -*coding: UTF-8 -*-
#
# HELP
#
# Created by gmaze on 12/03/2020

import os
import sys
import warnings
import requests
import io
from IPython.core.display import display, HTML
<<<<<<< HEAD
import pickle
=======
# import errno
>>>>>>> 0b07293a

def urlopen(url):
    """ Load content from url or raise alarm on status with explicit information on the error

    Parameters
    ----------
    url: str

    Returns
    -------
    io.BytesIO

    """
    # https://github.com/ioos/erddapy/blob/3828a4f479e7f7653fb5fd78cbce8f3b51bd0661/erddapy/utilities.py#L37
    r = requests.get(url)
    data = io.BytesIO(r.content)

    if r.status_code == 200:  # OK
        return data

    # 4XX client error response
    elif r.status_code == 404:  # Empty response
        error = ["Error %i " % r.status_code]
        error.append(data.read().decode("utf-8").replace("Error", ""))
        error.append("%s" % url)
        raise requests.HTTPError("\n".join(error))

    # 5XX server error response
    elif r.status_code == 500:  # 500 Internal Server Error
        if "text/html" in r.headers.get('content-type'):
            display(HTML(data.read().decode("utf-8")))
        error = ["Error %i " % r.status_code]
        error.append(data.decode("utf-8"))
        error.append("%s" % url)
        raise requests.HTTPError("\n".join(error))
    else:
        error = ["Error %i " % r.status_code]
        error.append(data.read().decode("utf-8"))
        error.append("%s" % url)
        print("\n".join(error))
        r.raise_for_status()

<<<<<<< HEAD
def load_dict(ptype):
    if ptype=='profilers':
        pickle_in = open("dict_profilers.pickle","rb")
        loaded_dict = pickle.load(pickle_in)
        return loaded_dict
    elif ptype=='institutions':
        pickle_in = open("dict_institutions.pickle","rb")
        loaded_dict = pickle.load(pickle_in)
        return loaded_dict      
    else:
        raise ValueError("Invalid dictionnary pickle file")

def mapp_dict(Adictionnary,Avalue):
    try:        
        return Adictionnary[Avalue] 
    except KeyError:
        return "Unknown"        
=======
def list_available_data_backends():
    """ List all available data fetchers """
    AVAILABLE_BACKENDS = {}
    try:
        from .data_fetchers import erddap as Erddap_Fetchers
        AVAILABLE_BACKENDS['erddap'] = Erddap_Fetchers
    except:
        warnings.warn("An error occured while loading the ERDDAP data fetcher, "
                      "it will not be available !\n%s\n%s" % (sys.exc_info()[0], sys.exc_info()[1]))
        pass

    try:
        from .data_fetchers import localftp as LocalFTP_Fetchers
        AVAILABLE_BACKENDS['localftp'] = LocalFTP_Fetchers
    except:
        warnings.warn("An error occured while loading the local FTP data fetcher, "
                      "it will not be available !\n%s\n%s" % (sys.exc_info()[0], sys.exc_info()[1]))
        pass

    return AVAILABLE_BACKENDS

def list_standard_variables():
    """ Return the list of variables for standard users
    """
    return ['DATA_MODE', 'LATITUDE', 'LONGITUDE', 'POSITION_QC', 'DIRECTION', 'PLATFORM_NUMBER', 'CYCLE_NUMBER', 'PRES',
     'TEMP', 'PSAL', 'PRES_QC', 'TEMP_QC', 'PSAL_QC', 'PRES_ADJUSTED', 'TEMP_ADJUSTED', 'PSAL_ADJUSTED',
     'PRES_ADJUSTED_QC', 'TEMP_ADJUSTED_QC', 'PSAL_ADJUSTED_QC', 'PRES_ADJUSTED_ERROR', 'TEMP_ADJUSTED_ERROR',
     'PSAL_ADJUSTED_ERROR', 'JULD', 'JULD_QC', 'TIME', 'TIME_QC']

def list_multiprofile_file_variables():
    """ Return the list of variables in a netcdf multiprofile file.

        This is for files created by GDAC under <DAC>/<WMO>/<WMO>_prof.nc
    """
    return ['CONFIG_MISSION_NUMBER',
     'CYCLE_NUMBER',
     'DATA_CENTRE',
     'DATA_MODE',
     'DATA_STATE_INDICATOR',
     'DATA_TYPE',
     'DATE_CREATION',
     'DATE_UPDATE',
     'DC_REFERENCE',
     'DIRECTION',
     'FIRMWARE_VERSION',
     'FLOAT_SERIAL_NO',
     'FORMAT_VERSION',
     'HANDBOOK_VERSION',
     'HISTORY_ACTION',
     'HISTORY_DATE',
     'HISTORY_INSTITUTION',
     'HISTORY_PARAMETER',
     'HISTORY_PREVIOUS_VALUE',
     'HISTORY_QCTEST',
     'HISTORY_REFERENCE',
     'HISTORY_SOFTWARE',
     'HISTORY_SOFTWARE_RELEASE',
     'HISTORY_START_PRES',
     'HISTORY_STEP',
     'HISTORY_STOP_PRES',
     'JULD',
     'JULD_LOCATION',
     'JULD_QC',
     'LATITUDE',
     'LONGITUDE',
     'PARAMETER',
     'PI_NAME',
     'PLATFORM_NUMBER',
     'PLATFORM_TYPE',
     'POSITIONING_SYSTEM',
     'POSITION_QC',
     'PRES',
     'PRES_ADJUSTED',
     'PRES_ADJUSTED_ERROR',
     'PRES_ADJUSTED_QC',
     'PRES_QC',
     'PROFILE_PRES_QC',
     'PROFILE_PSAL_QC',
     'PROFILE_TEMP_QC',
     'PROJECT_NAME',
     'PSAL',
     'PSAL_ADJUSTED',
     'PSAL_ADJUSTED_ERROR',
     'PSAL_ADJUSTED_QC',
     'PSAL_QC',
     'REFERENCE_DATE_TIME',
     'SCIENTIFIC_CALIB_COEFFICIENT',
     'SCIENTIFIC_CALIB_COMMENT',
     'SCIENTIFIC_CALIB_DATE',
     'SCIENTIFIC_CALIB_EQUATION',
     'STATION_PARAMETERS',
     'TEMP',
     'TEMP_ADJUSTED',
     'TEMP_ADJUSTED_ERROR',
     'TEMP_ADJUSTED_QC',
     'TEMP_QC',
     'VERTICAL_SAMPLING_SCHEME',
     'WMO_INST_TYPE']
>>>>>>> 0b07293a
<|MERGE_RESOLUTION|>--- conflicted
+++ resolved
@@ -11,11 +11,8 @@
 import requests
 import io
 from IPython.core.display import display, HTML
-<<<<<<< HEAD
 import pickle
-=======
 # import errno
->>>>>>> 0b07293a
 
 def urlopen(url):
     """ Load content from url or raise alarm on status with explicit information on the error
@@ -58,7 +55,6 @@
         print("\n".join(error))
         r.raise_for_status()
 
-<<<<<<< HEAD
 def load_dict(ptype):
     if ptype=='profilers':
         pickle_in = open("dict_profilers.pickle","rb")
@@ -76,7 +72,7 @@
         return Adictionnary[Avalue] 
     except KeyError:
         return "Unknown"        
-=======
+
 def list_available_data_backends():
     """ List all available data fetchers """
     AVAILABLE_BACKENDS = {}
@@ -174,5 +170,4 @@
      'TEMP_ADJUSTED_QC',
      'TEMP_QC',
      'VERTICAL_SAMPLING_SCHEME',
-     'WMO_INST_TYPE']
->>>>>>> 0b07293a
+     'WMO_INST_TYPE']