--- conflicted
+++ resolved
@@ -1548,7 +1548,6 @@
     return box
 
 
-<<<<<<< HEAD
 def groupby_remap(z, data, z_regridded, z_dim=None, z_regridded_dim="regridded", output_dim="remapped", select='deep', right=False):
     """ todo: Need a docstring here !"""
 
@@ -1633,7 +1632,8 @@
 
     remapped.coords[output_dim] = z_regridded.rename({z_regridded_dim: output_dim}).coords[output_dim]
     return remapped
-=======
+
+
 class TopoFetcher():
     """ Fetch topographic data through an ERDDAP server for an ocean rectangle
 
@@ -1806,5 +1806,4 @@
 
     def load(self, errors: str = 'ignore'):
         """ Load Topographic data and return a xarray.DataSet """
-        return self.to_xarray(errors=errors)
->>>>>>> 7ee9fba6
+        return self.to_xarray(errors=errors)