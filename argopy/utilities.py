--- conflicted
+++ resolved
@@ -1205,7 +1205,6 @@
     return all(isinstance(x, xr.Dataset) for x in lst)
 
 
-<<<<<<< HEAD
 def check_wmo(lst):
     """ Check a WMO option and returned it as a list of integers
 
@@ -1281,7 +1280,7 @@
         raise ValueError(msg)
     else:
         return result
-=======
+
 # def docstring(value):
 #     """Replace one function docstring
 #
@@ -1314,5 +1313,4 @@
     if not ok:
         return inner
     else:
-        return lambda f: f
->>>>>>> b9bb9f6a
+        return lambda f: f